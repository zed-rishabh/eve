// Copyright (c) 2017 Zededa, Inc.
// All rights reserved.

// base os event handlers

package main

import (
	"errors"
	"fmt"
	"github.com/zededa/go-provision/types"
	"log"
	"os"
	"reflect"
	"time"
)

// zedagent publishes these config/status files
// and also the consumer
var baseOsConfigMap map[string]types.BaseOsConfig
var baseOsStatusMap map[string]types.BaseOsStatus

func initBaseOsMaps() {

	if baseOsConfigMap == nil {
		log.Printf("create baseOsConfig map\n")
		baseOsConfigMap = make(map[string]types.BaseOsConfig)
	}

	if baseOsStatusMap == nil {
		log.Printf("create baseOsStatus map\n")
		baseOsStatusMap = make(map[string]types.BaseOsStatus)
	}
}

// the storage download/verification event handler
// through base of storage list
func baseOsHandleStatusUpdateSafename(safename string) {

	log.Printf("baseOsStatusUpdateSafename for %s\n", safename)

	for _, baseOsConfig := range baseOsConfigMap {

		for _, sc := range baseOsConfig.StorageConfigList {

			safename1 := types.UrlToSafename(sc.DownloadURL, sc.ImageSha256)

			// base os config contains the current image
			if safename == safename1 {

				uuidStr := baseOsConfig.UUIDandVersion.UUID.String()
				log.Printf("baseOsHandleStatusUpdateSafename for %s, Found baseOs %s\n", safename, uuidStr)

				// handle the change event for this base os config
				baseOsHandleStatusUpdate(uuidStr)
			}
		}
	}
}

func addOrUpdateBaseOsConfig(uuidStr string, config types.BaseOsConfig) {

	changed := false
	added := false

	if m, ok := baseOsConfigMap[uuidStr]; ok {
		// XXX or just compare version like elsewhere?
		if !reflect.DeepEqual(m, config) {
			log.Printf("addOrUpdateBaseOsConfig(%s) for %s, Config change\n",
				config.BaseOsVersion, uuidStr)
			changed = true
		}
	} else {
		log.Printf("addOrUpdateBaseOsConfig(%s) for %s, Config add\n",
			config.BaseOsVersion, uuidStr)
		added = true
		changed = true
	}
	if changed {
		baseOsConfigMap[uuidStr] = config
	}

	if added {

		status := types.BaseOsStatus{
			UUIDandVersion: config.UUIDandVersion,
			BaseOsVersion:  config.BaseOsVersion,
			ConfigSha256:   config.ConfigSha256,
			PartitionLabel: config.PartitionLabel,
		}

		// PartitionLabel can be empty here!
		if status.PartitionLabel != "" {
			status.Activated = getActivationStatus(config, &status)
		}

		status.StorageStatusList = make([]types.StorageStatus,
			len(config.StorageConfigList))

		for i, sc := range config.StorageConfigList {
			ss := &status.StorageStatusList[i]
			ss.DownloadURL = sc.DownloadURL
			ss.ImageSha256 = sc.ImageSha256
			ss.Target = sc.Target
			// XXX:FIXME hijacking the top level image sha
			if status.ConfigSha256 != "" {
				status.ConfigSha256 = sc.ImageSha256
			}
		}

		baseOsStatusMap[uuidStr] = status
		statusFilename := fmt.Sprintf("%s/%s.json",
			zedagentBaseOsStatusDirname, uuidStr)
		writeBaseOsStatus(&status, statusFilename)
	}

	if changed {
		baseOsHandleStatusUpdate(uuidStr)
	}
}

func baseOsGetImageSha(config types.BaseOsConfig) string {
	for _, sc := range config.StorageConfigList {
		return sc.ImageSha256
	}
	return ""
}

func baseOsConfigGet(uuidStr string) *types.BaseOsConfig {

	config, ok := baseOsConfigMap[uuidStr]
	if !ok {
		log.Printf("baseOsHandleConfigGet for %s, Config absent\n", uuidStr)
		return nil
	}
	return &config
}

func baseOsStatusGet(uuidStr string) *types.BaseOsStatus {

	status, ok := baseOsStatusMap[uuidStr]
	if !ok {
		log.Printf("baseOsStatusGet for %s, Status absent\n", uuidStr)
		return nil
	}
	return &status
}

// Check if the BaseOsStatus is the current partition and is active
func getActivationStatus(config types.BaseOsConfig, status *types.BaseOsStatus) bool {

	log.Printf("getActivationStatus(%s): partitionLabel %s\n",
		status.BaseOsVersion, status.PartitionLabel)

	uuidStr := status.UUIDandVersion.UUID.String()
	imageSha256 := baseOsGetImageSha(config)
	partInfo := getPersistentPartitionInfo(uuidStr, imageSha256)
	if partInfo == nil {
		log.Fatal("getActivationStatus(%s): inconsistent partitionLabel %s\n",
			status.BaseOsVersion, status.PartitionLabel)
	}
	// replicate state information
	status.State = partInfo.State
	for _, ss := range status.StorageStatusList {
		ss.State = partInfo.State
	}

	// for otherPartition, its always false
	if !isCurrentPartition(status.PartitionLabel) {
		return false
	}
	// if current Partition, get the status from zboot
	return isCurrentPartitionStateActive()
}

func baseOsHandleStatusUpdate(uuidStr string) {

	config := baseOsConfigGet(uuidStr)
	if config == nil {
		return
	}

	status := baseOsStatusGet(uuidStr)
	if status == nil {
		return
	}

	changed := doBaseOsStatusUpdate(uuidStr, *config, status)

	if changed {
		log.Printf("baseOsHandleStatusUpdate(%s) for %s, Status changed\n",
			config.BaseOsVersion, uuidStr)
		baseOsStatusMap[uuidStr] = *status
		statusFilename := fmt.Sprintf("%s/%s.json",
			zedagentBaseOsStatusDirname, uuidStr)
		writeBaseOsStatus(status, statusFilename)
	}
}

func doBaseOsStatusUpdate(uuidStr string, config types.BaseOsConfig,
	status *types.BaseOsStatus) bool {

	log.Printf("doBaseOsStatusUpdate(%s) for %s\n",
		config.BaseOsVersion, uuidStr)

	changed, proceed := doBaseOsInstall(uuidStr, config, status)
	if !proceed {
		return changed
	}

	if config.Activate == false {
		log.Printf("doBaseOsStatusUpdate(%s) for %s, Activate is not set\n",
			config.BaseOsVersion, uuidStr)
		changed = doBaseOsInactivate(uuidStr, status)
		return changed
	}

	if status.Activated == true {
		log.Printf("doBaseOsStatusUpdate(%s) for %s, is already activated\n",
			config.BaseOsVersion, uuidStr)
		return false
	}

	changed = doBaseOsActivate(uuidStr, config, status)
	log.Printf("doBaseOsStatusUpdate(%s) done for %s\n",
		config.BaseOsVersion, uuidStr)
	return changed
}

func doBaseOsActivate(uuidStr string, config types.BaseOsConfig,
	status *types.BaseOsStatus) bool {
	log.Printf("doBaseOsActivate(%s) uuid %s\n",
		config.BaseOsVersion, uuidStr)

	changed := false
	log.Printf("doBaseOsActivate(%s) for %s, partition %s\n",
		config.BaseOsVersion, uuidStr, config.PartitionLabel)

	if config.PartitionLabel == "" {
		log.Printf("doBaseOsActivate(%s) for %s, unassigned partition\n",
			config.BaseOsVersion, uuidStr)
		return changed
	}

	// check the partition label of the current root...
	// check PartitionLabel the one we got is really unused?
	// if partitionState unsed then change status to updating...

	if !isOtherPartition(config.PartitionLabel) {
		return changed
	}
	if !isOtherPartitionStateUnused() {
		return changed
	}

	log.Printf("doBaseOsActivate: activating %\n", uuidStr)
	setOtherPartitionStateUpdating()

	// if it is installed, flip the activated status
	if status.State == types.INSTALLED ||
		status.Activated == false {
		status.Activated = true
		changed = true
		startExecReboot()
	}

	return changed
}

func doBaseOsInstall(uuidStr string, config types.BaseOsConfig,
	status *types.BaseOsStatus) (bool, bool) {

	log.Printf("doBaseOsInstall(%s) for %s\n",
		config.BaseOsVersion, uuidStr)
	changed := false

	// XXX:FIXME, handle image add/delete through deactivate/activate
	if len(config.StorageConfigList) != len(status.StorageStatusList) {

		errString := fmt.Sprintf("doBaseOsInstall(%s) for %s, Storage length mismatch: %d vs %d\n",
			config.BaseOsVersion, uuidStr,
			len(config.StorageConfigList),
			len(status.StorageStatusList))

		status.Error = errString
		status.ErrorTime = time.Now()
		return changed, false
	}

	for i, sc := range config.StorageConfigList {
		ss := &status.StorageStatusList[i]
		if ss.DownloadURL != sc.DownloadURL ||
			ss.ImageSha256 != sc.ImageSha256 {
			// Report to zedcloud
			errString := fmt.Sprintf("doBaseOsInstall for %s, Storage config mismatch:\n\t%s\n\t%s\n\t%s\n\t%s\n\n", uuidStr,
				sc.DownloadURL, ss.DownloadURL,
				sc.ImageSha256, ss.ImageSha256)
			log.Println(errString)
			status.Error = errString
			status.ErrorTime = time.Now()
			changed = true
			return changed, false
		}
	}

	// check for the download status change
	downloadchange, downloaded :=
		checkBaseOsStorageDownloadStatus(uuidStr, config, status)

	if downloaded == false {
		log.Printf("doBaseOsInstall(%s) for %s, Still not downloaded\n",
			config.BaseOsVersion, uuidStr)
		return changed || downloadchange, false
	}

	// check for the verification status change
	verifychange, verified :=
		checkBaseOsVerificationStatus(uuidStr, config, status)

	if verified == false {
		log.Printf("doBaseOsInstall(%s) for %s, Still not verified\n",
			config.BaseOsVersion, uuidStr)
		return changed || verifychange, false
	}

	for _, sc := range config.StorageConfigList {
		sc.FinalObjDir = config.PartitionLabel
	}

	// install the objects at appropriate place
	if ret := installDownloadedObjects(baseOsObj, uuidStr, config.StorageConfigList,
		status.StorageStatusList); ret == true {
		// move the state from DELIVERED to INSTALLED
		status.State = types.INSTALLED
		setPersistentPartitionInfo(uuidStr, config, *status)
		changed = true
	}

	statusFilename := fmt.Sprintf("%s/%s.json",
		zedagentBaseOsStatusDirname, uuidStr)
	writeBaseOsStatus(status, statusFilename)
	log.Printf("doBaseOsInstall(%s) for %s, Done %v\n",
		config.BaseOsVersion, uuidStr, changed)
	return changed, true
}

func checkBaseOsStorageDownloadStatus(uuidStr string,
	config types.BaseOsConfig,
	status *types.BaseOsStatus) (bool, bool) {

	changed, minState, allErrors, errorTime := checkStorageDownloadStatus(baseOsObj, uuidStr, config.StorageConfigList, status.StorageStatusList)

	status.State = minState
	status.Error = allErrors
	status.ErrorTime = errorTime

	if minState == types.INITIAL {
		log.Printf("checkBaseOsStorageDownloadStatus(%s) for %s, Download error for %s\n",
			config.BaseOsVersion, uuidStr)
		return changed, false
	}

	if minState < types.DOWNLOADED {
		log.Printf("checkBaseOsStorageDownloadStatus(%s) for %s, Waiting for all downloads\n",
			config.BaseOsVersion, uuidStr)
		return changed, false
	}

	log.Printf("checkBaseOsStorageDownloadStatus(%s) for %s, Downloads done\n",
		config.BaseOsVersion, uuidStr)
	return changed, true
}

func checkBaseOsVerificationStatus(uuidStr string,
	config types.BaseOsConfig, status *types.BaseOsStatus) (bool, bool) {

	changed, minState, allErrors, errorTime := checkStorageVerifierStatus(baseOsObj,
		uuidStr, config.StorageConfigList, status.StorageStatusList)

	status.State = minState
	status.Error = allErrors
	status.ErrorTime = errorTime
	if minState == types.INITIAL {
		log.Printf("checkBaseOsVerificationStatus(%s) for %s, Verification error\n",
			config.BaseOsVersion, uuidStr)
		return changed, false
	}

	if minState < types.DELIVERED {
		log.Printf("checkBaseOsVerificationStatus(%s) for %s, Waiting for all verifications\n",
			config.BaseOsVersion, uuidStr)
		return changed, false
	}
	log.Printf("checkBaseOsVerificationStatus(%s) for %s, Verifications done\n",
		config.BaseOsVersion, uuidStr)
	return changed, true
}

func removeBaseOsConfig(uuidStr string) {

	log.Printf("removeBaseOsConfig for %s\n", uuidStr)

	if _, ok := baseOsConfigMap[uuidStr]; !ok {
		log.Printf("removeBaseOsconfig for %s, Config absent\n", uuidStr)
		return
	}
	delete(baseOsConfigMap, uuidStr)
	removeBaseOsStatus(uuidStr)

	log.Printf("removeBaseOSConfig for %s, done\n", uuidStr)
}

func removeBaseOsStatus(uuidStr string) {

	status, ok := baseOsStatusMap[uuidStr]
	if !ok {
		log.Printf("removeBaseOsStatus for %s, Status absent\n", uuidStr)
		return
	}

	changed, del := doBaseOsRemove(uuidStr, &status)
	if changed {
		log.Printf("removeBaseOsStatus for %s, Status change\n", uuidStr)
		baseOsStatusMap[uuidStr] = status
		statusFilename := fmt.Sprintf("%s/%s.json",
			zedagentBaseOsStatusDirname, uuidStr)
		writeBaseOsStatus(&status, statusFilename)
	}

	if del {

		// Write out what we modified to AppInstanceStatus aka delete
		statusFilename := fmt.Sprintf("%s/%s.json",
			zedagentBaseOsStatusDirname, uuidStr)
		if err := os.Remove(statusFilename); err != nil {
			log.Println(err)
		}
		delete(baseOsStatusMap, uuidStr)
		log.Printf("removeBaseOsStatus for %s, Done\n", uuidStr)
	}
}

func doBaseOsRemove(uuidStr string, status *types.BaseOsStatus) (bool, bool) {

	log.Printf("doBaseOsRemove(%s) for %s\n", status.BaseOsVersion, uuidStr)

	changed := false
	del := false

	if status.Activated {
		changed = doBaseOsInactivate(uuidStr, status)
	}

	if !status.Activated {
		changed, del = doBaseOsUninstall(uuidStr, status)
	}

	log.Printf("doBaseOsRemove(%s) for %s, Done\n",
		status.BaseOsVersion, uuidStr)
	return changed, del
}

func doBaseOsInactivate(uuidStr string, status *types.BaseOsStatus) bool {
	log.Printf("doBaseOsInactivate(%s) for %s\n",
		status.BaseOsVersion, uuidStr)

	changed := false

	// XXX:FIXME , flip the currently active baseOs
	// to backup and adjust the baseOS
	// state accordingly

	if status.Activated {
		status.Activated = false
		changed = true
	}

	return changed
}

func doBaseOsUninstall(uuidStr string, status *types.BaseOsStatus) (bool, bool) {
	log.Printf("doBaseOsUninstall(%s) for %s\n",
		status.BaseOsVersion, uuidStr)

	del := false
	changed := false
	removedAll := true

	for i, _ := range status.StorageStatusList {

		ss := &status.StorageStatusList[i]

		// Decrease refcount if we had increased it
		if ss.HasVerifierRef {
			log.Printf("doBaseOsUninstall(%s) for %s, Found verifer status %s\n",
				status.BaseOsVersion, uuidStr, ss.ImageSha256)
			removeBaseOsVerifierConfig(ss.ImageSha256)
			ss.HasVerifierRef = false
			changed = true
		}

		_, err := lookupBaseOsVerificationStatusSha256(ss.ImageSha256)

		// XXX if additional refs it will not go away
		if false && err == nil {
			log.Printf("doBaseOsUninstall(%s) for %s, Verifier %s not yet gone\n",
				status.BaseOsVersion, uuidStr, ss.ImageSha256)
			removedAll = false
			continue
		}
	}

	if !removedAll {
		log.Printf("doBaseOsUninstall(%s) for %s, Waiting for verifier purge\n",
			status.BaseOsVersion, uuidStr)
		return changed, del
	}

	removedAll = true

	for i, _ := range status.StorageStatusList {

		ss := &status.StorageStatusList[i]
		safename := types.UrlToSafename(ss.DownloadURL, ss.ImageSha256)
		log.Printf("doBaseOsUninstall(%s) for %s, Found Downloader status %s\n",
			status.BaseOsVersion, uuidStr, safename)

		// Decrease refcount if we had increased it
		if ss.HasDownloaderRef {
			removeBaseOsDownloaderConfig(safename)
			ss.HasDownloaderRef = false
			changed = true
		}

		_, err := lookupBaseOsDownloaderStatus(ss.ImageSha256)
		// XXX if additional refs it will not go away
		if false && err == nil {
			log.Printf("doBaseOsUninstall(%s) for %s, Download %s not yet gone\n",
				status.BaseOsVersion, uuidStr, safename)
			removedAll = false
			continue
		}
	}

	if !removedAll {
		log.Printf("doBaseOsUninstall(%s) for %s, Waiting for downloader purge\n",
			status.BaseOsVersion, uuidStr)
		return changed, del
	}

	// XXX:FIXME, fill up the details
	if status.State == types.INITIAL {
		del = false
	}
	status.State = types.INITIAL
	log.Printf("doBaseOsUninstall(%s) for %s, Done\n",
		status.BaseOsVersion, uuidStr)

	return changed, del
}

func installBaseOsObject(srcFilename string, dstFilename string) error {

	log.Printf("installBaseOsObject: %s to %s\n", srcFilename, dstFilename)

	if dstFilename == "" {
		log.Printf("installBaseOsObject: unssigned destination partition\n")
		err := errors.New("no destination partition")
		return err
	}

<<<<<<< HEAD
	return zbootWriteToPartition(srcFilename, dstFilename)
=======
	err := zbootWriteToPartition(srcFilename, dstFilename)
	if err != nil {
		log.Printf("installBaseOsObject: write failed %s\n", err)
	}
	return err
>>>>>>> 3db2117e
}<|MERGE_RESOLUTION|>--- conflicted
+++ resolved
@@ -569,13 +569,9 @@
 		return err
 	}
 
-<<<<<<< HEAD
-	return zbootWriteToPartition(srcFilename, dstFilename)
-=======
 	err := zbootWriteToPartition(srcFilename, dstFilename)
 	if err != nil {
 		log.Printf("installBaseOsObject: write failed %s\n", err)
 	}
 	return err
->>>>>>> 3db2117e
 }