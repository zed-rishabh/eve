// Copyright (c) 2017 Zededa, Inc.
// All rights reserved.

// Process input changes from a config directory containing json encoded files
// with VerifyImageConfig and compare against VerifyImageStatus in the status
// dir.
// Move the file from downloads/pending/<claimedsha>/<safename> to
// to downloads/verifier/<claimedsha>/<safename> and make RO, then attempt to
// verify sum.
// Once sum is verified, move to downloads/verified/<sha>/<filename> where
// the filename is the last part of the URL (after the last '/')
// Note that different URLs for same file will download to the same <sha>
// directory. We delete duplicates assuming the file content will be the same.

// XXX TBD add a signature on the checksum. Verify against root CA.

// XXX TBD separately add support for verifying the signatures on the meta-data (the AIC)

package main

import (
	"crypto/sha256"
	"crypto/x509"
	"crypto"
	"crypto/rsa"
	"crypto/ecdsa"
	"crypto/dsa"
	"encoding/pem"
	"math/big"
	"encoding/base64"
	"encoding/json"
	"fmt"
	"github.com/zededa/go-provision/types"
	"github.com/zededa/go-provision/watch"
	"io"
	"io/ioutil"
	"log"
	"os"
	"strings"
	"time"
)

var imgCatalogDirname string

func main() {
	log.Printf("Starting verifier\n")

	watch.CleanupRestarted("verifier")

	// Keeping status in /var/run to be clean after a crash/reboot
	baseDirname := "/var/tmp/verifier"
	runDirname := "/var/run/verifier"
	configDirname := baseDirname + "/config"
	statusDirname := runDirname + "/status"
	imgCatalogDirname = "/var/tmp/zedmanager/downloads"

	pendingDirname := imgCatalogDirname + "/pending"
	verifierDirname := imgCatalogDirname + "/verifier"
	verifiedDirname := imgCatalogDirname + "/verified"

	if _, err := os.Stat(baseDirname); err != nil {
		if err := os.MkdirAll(baseDirname, 0700); err != nil {
			log.Fatal(err)
		}
	}

	if _, err := os.Stat(configDirname); err != nil {
		if err := os.MkdirAll(configDirname, 0700); err != nil {
			log.Fatal(err)
		}
	}
	if _, err := os.Stat(runDirname); err != nil {
		if err := os.MkdirAll(runDirname, 0700); err != nil {
			log.Fatal(err)
		}
	}

	if _, err := os.Stat(statusDirname); err != nil {
		if err := os.MkdirAll(statusDirname, 0700); err != nil {
			log.Fatal(err)
		}
	}
	// Don't remove directory since there is a watch on it
	locations, err := ioutil.ReadDir(statusDirname)
	if err != nil {
		log.Fatal(err)
	}
	for _, location := range locations {
		filename := statusDirname + "/" + location.Name()
		if err := os.RemoveAll(filename); err != nil {
			log.Fatal(err)
		}
	}

	if _, err := os.Stat(imgCatalogDirname); err != nil {
		if err := os.MkdirAll(imgCatalogDirname, 0700); err != nil {
			log.Fatal(err)
		}
	}

	if _, err := os.Stat(pendingDirname); err != nil {
		if err := os.MkdirAll(pendingDirname, 0700); err != nil {
			log.Fatal(err)
		}
	}
	// Remove any files which didn't make it past the verifier
	if err := os.RemoveAll(verifierDirname); err != nil {
		log.Fatal(err)
	}
	if _, err := os.Stat(verifierDirname); err != nil {
		if err := os.MkdirAll(verifierDirname, 0700); err != nil {
			log.Fatal(err)
		}
	}
	if _, err := os.Stat(verifiedDirname); err != nil {
		if err := os.MkdirAll(verifiedDirname, 0700); err != nil {
			log.Fatal(err)
		}
	}

	// Creates statusDir entries for already verified files
	handleInit(verifiedDirname, statusDirname, "")

	fileChanges := make(chan string)
	go watch.WatchConfigStatusAllowInitialConfig(configDirname,
		statusDirname, fileChanges)
	for {
		change := <-fileChanges
		watch.HandleConfigStatusEvent(change,
			configDirname, statusDirname,
			&types.VerifyImageConfig{},
			&types.VerifyImageStatus{},
			handleCreate, handleModify, handleDelete, nil)
	}
}

// Determine which files we have already verified and set status for them
func handleInit(verifiedDirname string, statusDirname string,
	parentDirname string) {
	fmt.Printf("handleInit(%s, %s, %s)\n",
		verifiedDirname, statusDirname, parentDirname)
	locations, err := ioutil.ReadDir(verifiedDirname)
	if err != nil {
		log.Fatal(err)
	}
	for _, location := range locations {
		filename := verifiedDirname + "/" + location.Name()
		fmt.Printf("handleInit: Looking in %s\n", filename)
		if location.IsDir() {
			handleInit(filename, statusDirname, location.Name())
		} else {
			status := types.VerifyImageStatus{
				Safename:    location.Name(),
				ImageSha256: parentDirname,
				State:       types.DELIVERED,
			}
			writeVerifyImageStatus(&status,
				statusDirname+"/"+location.Name()+".json")
		}
	}
	fmt.Printf("handleInit done for %s, %s, %s\n",
		verifiedDirname, statusDirname, parentDirname)
	// Report to zedmanager that init is done
	watch.SignalRestarted("verifier")
}

func writeVerifyImageStatus(status *types.VerifyImageStatus,
	statusFilename string) {
	b, err := json.Marshal(status)
	if err != nil {
		log.Fatal(err, "json Marshal VerifyImageStatus")
	}
	// We assume a /var/run path hence we don't need to worry about
	// partial writes/empty files due to a kernel crash.
	err = ioutil.WriteFile(statusFilename, b, 0644)
	if err != nil {
		log.Fatal(err, statusFilename)
	}
}

func handleCreate(statusFilename string, configArg interface{}) {
	var config *types.VerifyImageConfig

	switch configArg.(type) {
	default:
		log.Fatal("Can only handle VerifyImageConfig")
	case *types.VerifyImageConfig:
		config = configArg.(*types.VerifyImageConfig)
	}
	log.Printf("handleCreate(%v) for %s\n",
		config.Safename, config.DownloadURL)
	// Start by marking with PendingAdd
	status := types.VerifyImageStatus{
		Safename:    config.Safename,
		ImageSha256: config.ImageSha256,
		PendingAdd:  true,
		State:       types.DOWNLOADED,
		RefCount:    config.RefCount,
	}
	writeVerifyImageStatus(&status, statusFilename)

	// Form the unique filename in /var/tmp/zedmanager/downloads/pending/
	// based on the claimed Sha256 and safename, and the same name
	// in downloads/verifier/. Form a shorter name for
	// downloads/verified/.
	pendingDirname := imgCatalogDirname + "/pending/" + config.ImageSha256
	pendingFilename := pendingDirname + "/" + config.Safename
	verifierDirname := imgCatalogDirname + "/verifier/" + config.ImageSha256
	verifierFilename := verifierDirname + "/" + config.Safename

	// Check if the verified result already exists; if so we're done
	// XXX no, because can't get a config until the file is downloaded
	// Instead push Status based on the initial content? But want
	// a config with a refcount.

	// Move to verifier directory which is RO
	// XXX should have dom0 do this and/or have RO mounts
<<<<<<< HEAD
	srcDirname := imgCatalogDirname + "/pending/" + config.ImageSha256
	srcFilename := srcDirname + "/" + config.Safename
	destDirname := imgCatalogDirname + "/verifier/" + config.ImageSha256
	destFilename := destDirname + "/" + config.Safename
	fmt.Printf("Move from %s to %s\n", srcFilename, destFilename)
	if _, err := os.Stat(destDirname); err != nil {
		if err := os.MkdirAll(destDirname, 0700); err != nil {
=======
	fmt.Printf("Move from %s to %s\n", pendingFilename, verifierFilename)
	if _, err := os.Stat(pendingFilename); err != nil {
		log.Fatal(err)
	}
	if _, err := os.Stat(verifierDirname); err == nil {
		if err := os.RemoveAll(verifierDirname); err != nil {
>>>>>>> 6d31fb52
			log.Fatal(err)
		}
	}
	if err := os.MkdirAll(verifierDirname, 0700); err != nil {
		log.Fatal(err)
	}

	if err := os.Rename(pendingFilename, verifierFilename); err != nil {
		log.Fatal(err)
	}
	if err := os.Chmod(verifierDirname, 0500); err != nil {
		log.Fatal(err)
	}
	if err := os.Chmod(verifierFilename, 0400); err != nil {
		log.Fatal(err)
	}
	// Clean up empty directory
	if err := os.Remove(pendingDirname); err != nil {
		log.Fatal(err)
	}
	log.Printf("Verifying URL %s file %s\n",
		config.DownloadURL, verifierFilename)

	f, err := os.Open(verifierFilename)
	if err != nil {
		status.LastErr = fmt.Sprintf("%v", err)
		status.LastErrTime = time.Now()
		status.State = types.INITIAL
		writeVerifyImageStatus(&status, statusFilename)
		log.Printf("handleCreate failed for %s\n", config.DownloadURL)
		return
	}
	defer f.Close()


	//copmpute sha256 of the image and match it 
	//with the one in config file...
	h := sha256.New()
	if _, err := io.Copy(h, f); err != nil {
		status.LastErr = fmt.Sprintf("%v", err)
		status.LastErrTime = time.Now()
		status.State = types.INITIAL
		writeVerifyImageStatus(&status, statusFilename)
		log.Printf("handleCreate failed for %s\n", config.DownloadURL)
		return
	}
	f.Close()

	imageHash := h.Sum(nil)
	got := fmt.Sprintf("%x", h.Sum(nil))
	if got != config.ImageSha256 {
		fmt.Printf("got      %s\n", got)
		fmt.Printf("expected %s\n", config.ImageSha256)
		status.LastErr = fmt.Sprintf("got %s expected %s",
			got, config.ImageSha256)
		status.LastErrTime = time.Now()
		status.PendingAdd = false
		status.State = types.INITIAL
		writeVerifyImageStatus(&status, statusFilename)
		log.Printf("handleCreate failed for %s\n", config.DownloadURL)
		return
	}

	//Read the server certificate
        //Decode it and parse it
        //And find out the puplic key and it's type
	//we will use this certificate for both cert chain verification 
        //and signature verification...

	baseCertDirname := "/var/tmp/zedmanager"
	certificateDirname := baseCertDirname+"/cert"
	rootCertDirname := "/opt/zededa/etc"
	rootCertFileName := rootCertDirname+"/root-certificate.pem"

	//This func literal will take care of writing status during 
	//cert chain and signature verification...
	UpdateStatusWhileVerifyingSignature := func (lastErr string){
		status.LastErr = lastErr
		status.LastErrTime = time.Now()
		status.PendingAdd = false
		status.State = types.INITIAL
		writeVerifyImageStatus(&status, statusFilename)
		log.Printf("handleCreate failed for %s\n", config.DownloadURL)
    }

	serverCertName := config.SignatureKey
        serverCertificate, err := ioutil.ReadFile(certificateDirname+"/"+serverCertName)
        if err != nil {
		readCertFailErr := fmt.Sprintf("unable to read the certificate")
		log.Println(readCertFailErr)
		UpdateStatusWhileVerifyingSignature(readCertFailErr)
		fmt.Println(err)
		return
        }
        block, _ := pem.Decode(serverCertificate)
        if block == nil {
		decodeFailedErr := fmt.Sprintf("unable to decode certificate")
		log.Println(decodeFailedErr)
		UpdateStatusWhileVerifyingSignature(decodeFailedErr)
		return
        }
        cert, err := x509.ParseCertificate(block.Bytes)
        if err != nil {
		parseFailedErr := fmt.Sprintf("unable to parse certificate")
		log.Println(parseFailedErr)
		UpdateStatusWhileVerifyingSignature(parseFailedErr)
		return
        }

        //Verify chain of certificates. Chain contains
	//root, server, intermediate certificates ...

	certificateNameInChain := config.CertificateChain

	//Create the set of root certificates...
	roots := x509.NewCertPool()

	//read the root cerificates from /opt/zededa/etc/...
	rootCertificate, err := ioutil.ReadFile(rootCertFileName)
	if err != nil {
		fmt.Println(err)
		unableToFindRootCertErr := fmt.Sprintf("failed to find root certificate")
		log.Println(unableToFindRootCertErr)
		UpdateStatusWhileVerifyingSignature(unableToFindRootCertErr)
		return
	}
	ok := roots.AppendCertsFromPEM(rootCertificate)
	if !ok {
		rootParseFailedErr := fmt.Sprintf("failed to parse root certificate")
		log.Println(rootParseFailedErr)
		UpdateStatusWhileVerifyingSignature(rootParseFailedErr)
		return
	}

	for _,certName := range certificateNameInChain {
		certNameFromChain, err := ioutil.ReadFile(certificateDirname+"/"+certName)
		if err != nil {
			unableToReadCertDirErr := fmt.Sprintf("failed to read certificate Directory: %v",err)
			log.Println(unableToReadCertDirErr)
			UpdateStatusWhileVerifyingSignature(unableToReadCertDirErr)
			return
		}
		
		ok := roots.AppendCertsFromPEM(certNameFromChain)
		if !ok {
			intermediateCertParseFailedErr := fmt.Sprintf("failed to parse intermediate certificate")
			log.Println(intermediateCertParseFailedErr)
			UpdateStatusWhileVerifyingSignature(intermediateCertParseFailedErr)
			return
		}
	}
	opts := x509.VerifyOptions{
                Roots:   roots,
        }
        if _, err := cert.Verify(opts); err != nil {
		certChainVerificationErr := fmt.Sprintf("failed to verify certificate chain: ")
		log.Println(certChainVerificationErr)
		UpdateStatusWhileVerifyingSignature(certChainVerificationErr)
		return
        }else {
                log.Println("certificate verified")
        }

        //Read the signature from config file...
        imgSig := config.ImageSignature
        
        switch pub := cert.PublicKey.(type) {
        case *rsa.PublicKey:

                err = rsa.VerifyPKCS1v15(pub, crypto.SHA256, imageHash, imgSig)
                if err != nil {
			log.Fatalf("VerifyPKCS1v15 failed...")
			rsaSignatureVerificationFiledErr := fmt.Sprintf("rsa image signature verification failed")
			UpdateStatusWhileVerifyingSignature(rsaSignatureVerificationFiledErr)
			return

                } else {
                        log.Printf("VerifyPKCS1v15 successful...")
                }

        case *ecdsa.PublicKey:

                log.Printf("pub is of type ecdsa: ",pub)
                imgSignature, err := base64.StdEncoding.DecodeString(string(imgSig))
                if err != nil {
			decodingErr := fmt.Sprintf("DecodeString failed: %v ",err)
			log.Println(decodingErr)
			UpdateStatusWhileVerifyingSignature(decodingErr)
			return
                }
                log.Printf("Decoded imgSignature (len %d): % x\n", len(imgSignature), imgSignature)
                rbytes := imgSignature[0:32]
                sbytes := imgSignature[32:]
                fmt.Printf("Decoded r %d s %d\n", len(rbytes), len(sbytes))
                r := new(big.Int)
                s := new(big.Int)
                r.SetBytes(rbytes)
                s.SetBytes(sbytes)
                log.Printf("Decoded r, s: %v, %v\n", r, s)
		ok := ecdsa.Verify(pub, imageHash, r, s)
		if !ok {
			log.Printf("ecdsa.Verify failed")
			ecdsaSignatureVerificationFiledErr := fmt.Sprintf("ecdsa image signature verification failed ")
			UpdateStatusWhileVerifyingSignature(ecdsaSignatureVerificationFiledErr)
			return
		}
		log.Printf("Signature verified\n")

        default:
		unknownPublicKeyTypeErr := fmt.Sprintf("unknown type of public key")
		log.Println(unknownPublicKeyTypeErr)
		UpdateStatusWhileVerifyingSignature(unknownPublicKeyTypeErr)
                return
        }

	// Move directory from downloads/verifier to downloads/verified
	// XXX should have dom0 do this and/or have RO mounts
	finalDirname := imgCatalogDirname + "/verified/" + config.ImageSha256
	filename := safenameToFilename(config.Safename)
	finalFilename := finalDirname + "/" + filename
	fmt.Printf("Move from %s to %s\n", verifierFilename, finalFilename)
	if _, err := os.Stat(verifierFilename); err != nil {
		log.Fatal(err)
	}
	// XXX change log.Fatal to something else?
	if _, err := os.Stat(finalDirname); err == nil {
		// Directory exists thus we have a sha256 collision presumably
		// due to multiple safenames (i.e., URLs) for the same content.
		// Delete existing to avoid wasting space.
		locations, err := ioutil.ReadDir(finalDirname)
		if err != nil {
			log.Fatal(err)
		}
		for _, location := range locations {
			log.Printf("Identical sha256 (%s) for safenames %s and %s; deleting old\n",
				config.ImageSha256, location.Name(),
				config.Safename)
		}

		if err := os.RemoveAll(finalDirname); err != nil {
			log.Fatal(err)
		}
	}
<<<<<<< HEAD
	if err := os.MkdirAll(finalDirname, 0700); err != nil {
		log.Fatal( err)
=======
	if err := os.Mkdir(finalDirname, 0700); err != nil {
		log.Fatal(err)
>>>>>>> 6d31fb52
	}
	if err := os.Rename(verifierFilename, finalFilename); err != nil {
		log.Fatal(err)
	}
	if err := os.Chmod(finalDirname, 0500); err != nil {
		log.Fatal(err)
	}
<<<<<<< HEAD

=======
	// Clean up empty directory
	if err := os.Remove(verifierDirname); err != nil {
		log.Fatal(err)
	}
>>>>>>> 6d31fb52

	status.PendingAdd = false
	status.State = types.DELIVERED
	writeVerifyImageStatus(&status, statusFilename)
	log.Printf("handleCreate done for %s\n", config.DownloadURL)
}

// Remove initial part up to last '/' in URL. Note that '/' was converted
// to ' ' in Safename
func safenameToFilename(safename string) string {
	comp := strings.Split(safename, " ")
	last := comp[len(comp)-1]
	// Drop "."sha256 tail part of Safename
	i := strings.LastIndex(last, ".")
	if i == -1 {
		log.Fatal("Malformed safename with no .sha256",
			safename)
	}
	last = last[0:i]
	return last
}

func handleModify(statusFilename string, configArg interface{},
	statusArg interface{}) {
	var config *types.VerifyImageConfig
	var status *types.VerifyImageStatus

	switch configArg.(type) {
	default:
		log.Fatal("Can only handle VerifyImageConfig")
	case *types.VerifyImageConfig:
		config = configArg.(*types.VerifyImageConfig)
	}
	switch statusArg.(type) {
	default:
		log.Fatal("Can only handle VerifyImageStatus")
	case *types.VerifyImageStatus:
		status = statusArg.(*types.VerifyImageStatus)
	}
	log.Printf("handleModify(%v) for %s\n",
		config.Safename, config.DownloadURL)

	// Note no comparison on version

	// Always update RefCount
	status.RefCount = config.RefCount

	if status.RefCount == 0 {
		status.PendingModify = true
		writeVerifyImageStatus(status, statusFilename)
		doDelete(status)
		status.PendingModify = false
		status.State = 0 // XXX INITIAL implies failure
		writeVerifyImageStatus(status, statusFilename)
		log.Printf("handleModify done for %s\n", config.DownloadURL)
		return
	}

	// If identical we do nothing. Otherwise we do a delete and create.
	if config.Safename == status.Safename &&
		config.ImageSha256 == status.ImageSha256 {
		log.Printf("handleModify: no change for %s\n",
			config.DownloadURL)
		return
	}

	status.PendingModify = true
	writeVerifyImageStatus(status, statusFilename)
	handleDelete(statusFilename, status)
	handleCreate(statusFilename, config)
	status.PendingModify = false
	writeVerifyImageStatus(status, statusFilename)
	log.Printf("handleModify done for %s\n", config.DownloadURL)
}

func handleDelete(statusFilename string, statusArg interface{}) {
	var status *types.VerifyImageStatus

	switch statusArg.(type) {
	default:
		log.Fatal("Can only handle VerifyImageStatus")
	case *types.VerifyImageStatus:
		status = statusArg.(*types.VerifyImageStatus)
	}
	log.Printf("handleDelete(%v)\n", status.Safename)

	doDelete(status)

	// Write out what we modified to VerifyImageStatus aka delete
	if err := os.Remove(statusFilename); err != nil {
		log.Println(err)
	}
	log.Printf("handleDelete done for %s\n", status.Safename)
}

// Remove the file from any of the three directories
// Only if it verified (state DELIVERED) do we detete the final. Needed
// to avoid deleting a different verified file with same sha as this claimed
// to have
func doDelete(status *types.VerifyImageStatus) {
	log.Printf("doDelete(%v)\n", status.Safename)

	pendingDirname := imgCatalogDirname + "/pending/" + status.ImageSha256
	verifierDirname := imgCatalogDirname + "/verifier/" + status.ImageSha256
	finalDirname := imgCatalogDirname + "/verified/" + status.ImageSha256

	if _, err := os.Stat(pendingDirname); err == nil {
		log.Printf("doDelete removing %s\n", pendingDirname)
		if err := os.RemoveAll(pendingDirname); err != nil {
			log.Fatal(err)
		}
	}
	if _, err := os.Stat(verifierDirname); err == nil {
		log.Printf("doDelete removing %s\n", verifierDirname)
		if err := os.RemoveAll(verifierDirname); err != nil {
			log.Fatal(err)
		}
	}

	if status.State == types.DELIVERED {
		log.Printf("doDelete removing %s\n", finalDirname)
		if _, err := os.Stat(finalDirname); err == nil {
			if err := os.RemoveAll(finalDirname); err != nil {
				log.Fatal(err)
			}
		}
	}
	log.Printf("doDelete(%v) done\n", status.Safename)
}<|MERGE_RESOLUTION|>--- conflicted
+++ resolved
@@ -24,7 +24,6 @@
 	"crypto"
 	"crypto/rsa"
 	"crypto/ecdsa"
-	"crypto/dsa"
 	"encoding/pem"
 	"math/big"
 	"encoding/base64"
@@ -215,22 +214,12 @@
 
 	// Move to verifier directory which is RO
 	// XXX should have dom0 do this and/or have RO mounts
-<<<<<<< HEAD
-	srcDirname := imgCatalogDirname + "/pending/" + config.ImageSha256
-	srcFilename := srcDirname + "/" + config.Safename
-	destDirname := imgCatalogDirname + "/verifier/" + config.ImageSha256
-	destFilename := destDirname + "/" + config.Safename
-	fmt.Printf("Move from %s to %s\n", srcFilename, destFilename)
-	if _, err := os.Stat(destDirname); err != nil {
-		if err := os.MkdirAll(destDirname, 0700); err != nil {
-=======
 	fmt.Printf("Move from %s to %s\n", pendingFilename, verifierFilename)
 	if _, err := os.Stat(pendingFilename); err != nil {
 		log.Fatal(err)
 	}
 	if _, err := os.Stat(verifierDirname); err == nil {
 		if err := os.RemoveAll(verifierDirname); err != nil {
->>>>>>> 6d31fb52
 			log.Fatal(err)
 		}
 	}
@@ -474,13 +463,8 @@
 			log.Fatal(err)
 		}
 	}
-<<<<<<< HEAD
 	if err := os.MkdirAll(finalDirname, 0700); err != nil {
 		log.Fatal( err)
-=======
-	if err := os.Mkdir(finalDirname, 0700); err != nil {
-		log.Fatal(err)
->>>>>>> 6d31fb52
 	}
 	if err := os.Rename(verifierFilename, finalFilename); err != nil {
 		log.Fatal(err)
@@ -488,14 +472,10 @@
 	if err := os.Chmod(finalDirname, 0500); err != nil {
 		log.Fatal(err)
 	}
-<<<<<<< HEAD
-
-=======
 	// Clean up empty directory
 	if err := os.Remove(verifierDirname); err != nil {
 		log.Fatal(err)
 	}
->>>>>>> 6d31fb52
 
 	status.PendingAdd = false
 	status.State = types.DELIVERED
