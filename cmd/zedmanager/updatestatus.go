--- conflicted
+++ resolved
@@ -380,13 +380,8 @@
 	for i, ec := range config.OverlayNetworkList {
 		key := types.EidKey(config.UUIDandVersion, ec.IID)
 		es := lookupEIDStatus(ctx, key)
-<<<<<<< HEAD
-		if es == nil {
-			log.Printf("lookupEIDStatus %s failed\n",
-=======
 		if es == nil || es.Pending() {
 			log.Printf("lookupEIDStatus %s failed %s\n",
->>>>>>> a5c80510
 				key)
 			eidsAllocated = false
 			continue
