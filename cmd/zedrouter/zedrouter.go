// Copyright (c) 2017 Zededa, Inc.
// All rights reserved.

// Process input changes from a config directory containing json encoded files
// with AppNetworkConfig and compare against AppNetworkStatus in the status
// dir.
// Produce the updated configlets (for radvd, dnsmasq, ip*tables, lisp.config,
// ipset, ip link/addr/route configuration) based on that and apply those
// configlets.

package zedrouter

import (
	"encoding/json"
	"errors"
	"flag"
	"fmt"
	"github.com/satori/go.uuid"
	"github.com/vishvananda/netlink"
	"github.com/zededa/go-provision/adapters"
	"github.com/zededa/go-provision/agentlog"
	"github.com/zededa/go-provision/cast"
	"github.com/zededa/go-provision/devicenetwork"
	"github.com/zededa/go-provision/flextimer"
	"github.com/zededa/go-provision/hardware"
	"github.com/zededa/go-provision/pidfile"
	"github.com/zededa/go-provision/pubsub"
	"github.com/zededa/go-provision/types"
	"github.com/zededa/go-provision/watch"
	"github.com/zededa/go-provision/wrap"
	"log"
	"net"
	"os"
	"reflect"
	"strconv"
	"strings"
	"time"
)

// Keeping status in /var/run to be clean after a crash/reboot
const (
	agentName     = "zedrouter"
	runDirname    = "/var/run/zedrouter"
	tmpDirname    = "/var/tmp/zededa"
	DataPlaneName = "lisp-ztr"
)

// Set from Makefile
var Version = "No version specified"

type zedrouterContext struct {
	// Experimental Zededa data plane enable/disable flag
	separateDataPlane       bool
	subNetworkObjectConfig  *pubsub.Subscription
	subNetworkServiceConfig *pubsub.Subscription
	pubNetworkObjectStatus  *pubsub.Publication
	pubNetworkServiceStatus *pubsub.Publication
	subAppNetworkConfig     *pubsub.Subscription
	subAppNetworkConfigAg   *pubsub.Subscription // From zedagent for dom0
	pubAppNetworkStatus     *pubsub.Publication
	assignableAdapters      *types.AssignableAdapters
	usableAddressCount      int
	manufacturerModel       string
	subDeviceNetworkConfig  *pubsub.Subscription
	pubDeviceNetworkStatus  *pubsub.Publication
<<<<<<< HEAD
	ready                   bool
=======
	ready			bool
>>>>>>> aa8bd4b1
}

var debug = false

func Run() {
	logf, err := agentlog.Init(agentName)
	if err != nil {
		log.Fatal(err)
	}
	defer logf.Close()

	versionPtr := flag.Bool("v", false, "Version")
	debugPtr := flag.Bool("d", false, "Debug flag")
	flag.Parse()
	debug = *debugPtr
	debug = true // XXX XXX remove
	if *versionPtr {
		fmt.Printf("%s: %s\n", os.Args[0], Version)
		return
	}
	if err := pidfile.CheckAndCreatePidfile(agentName); err != nil {
		log.Fatal(err)
	}
	log.Printf("Starting %s\n", agentName)
	watch.CleanupRestarted(agentName)

	if _, err := os.Stat(runDirname); err != nil {
		log.Printf("Create %s\n", runDirname)
		if err := os.Mkdir(runDirname, 0755); err != nil {
			log.Fatal(err)
		}
	} else {
		// dnsmasq needs to read as nobody
		if err := os.Chmod(runDirname, 0755); err != nil {
			log.Fatal(err)
		}
	}

	pubDeviceNetworkStatus, err := pubsub.Publish(agentName,
		types.DeviceNetworkStatus{})
	if err != nil {
		log.Fatal(err)
	}
	pubDeviceNetworkStatus.ClearRestarted()

	model := hardware.GetHardwareModel()

	// Pick up (mostly static) AssignableAdapters before we process
	// any Routes; Pbr needs to know which network adapters are assignable
	aa := types.AssignableAdapters{}
	subAa := adapters.Subscribe(&aa, model)

	for !subAa.Found {
		log.Printf("Waiting for AssignableAdapters %v\n", subAa.Found)
		select {
		case change := <-subAa.C:
			subAa.ProcessChange(change)
		}
	}
	log.Printf("Have %d assignable adapters\n", len(aa.IoBundleList))

	zedrouterCtx := zedrouterContext{
		separateDataPlane:      false,
		assignableAdapters:     &aa,
		manufacturerModel:      model,
		pubDeviceNetworkStatus: pubDeviceNetworkStatus,
	}

	// Get the initial DeviceNetworkConfig
	// Subscribe from "" means /var/tmp/zededa/
	subDeviceNetworkConfig, err := pubsub.Subscribe("",
		types.DeviceNetworkConfig{}, false, &zedrouterCtx)
	if err != nil {
		log.Fatal(err)
	}
	subDeviceNetworkConfig.ModifyHandler = handleDNCModify
	subDeviceNetworkConfig.DeleteHandler = handleDNCDelete
	zedrouterCtx.subDeviceNetworkConfig = subDeviceNetworkConfig
	subDeviceNetworkConfig.Activate()

	for zedrouterCtx.usableAddressCount == 0 {
		log.Printf("Waiting for DeviceNetworkConfig\n")
		select {
		case change := <-subDeviceNetworkConfig.C:
			subDeviceNetworkConfig.ProcessChange(change)
		}
	}
	log.Printf("Got for DeviceNetworkConfig: %d usable addresses\n",
		zedrouterCtx.usableAddressCount)

	handleInit(runDirname, pubDeviceNetworkStatus)

	// Create publish before subscribing and activating subscriptions
	pubNetworkObjectStatus, err := pubsub.Publish(agentName,
		types.NetworkObjectStatus{})
	if err != nil {
		log.Fatal(err)
	}
	zedrouterCtx.pubNetworkObjectStatus = pubNetworkObjectStatus

	pubNetworkServiceStatus, err := pubsub.Publish(agentName,
		types.NetworkServiceStatus{})
	if err != nil {
		log.Fatal(err)
	}
	zedrouterCtx.pubNetworkServiceStatus = pubNetworkServiceStatus

	pubAppNetworkStatus, err := pubsub.Publish(agentName,
		types.AppNetworkStatus{})
	if err != nil {
		log.Fatal(err)
	}
	zedrouterCtx.pubAppNetworkStatus = pubAppNetworkStatus
	pubAppNetworkStatus.ClearRestarted()

	// XXX why dirname? Fix to read collection?
	appNumAllocatorInit("/var/run/zedrouter/AppNetworkStatus",
		"/var/run/zedmanager/AppNetworkConfig")

	// Subscribe to network objects and services from zedagent
	subNetworkObjectConfig, err := pubsub.Subscribe("zedagent",
		types.NetworkObjectConfig{}, false, &zedrouterCtx)
	if err != nil {
		log.Fatal(err)
	}
	subNetworkObjectConfig.ModifyHandler = handleNetworkObjectModify
	subNetworkObjectConfig.DeleteHandler = handleNetworkObjectDelete
	zedrouterCtx.subNetworkObjectConfig = subNetworkObjectConfig
	subNetworkObjectConfig.Activate()

	subNetworkServiceConfig, err := pubsub.Subscribe("zedagent",
		types.NetworkServiceConfig{}, false, &zedrouterCtx)
	if err != nil {
		log.Fatal(err)
	}
	subNetworkServiceConfig.ModifyHandler = handleNetworkServiceModify
	subNetworkServiceConfig.DeleteHandler = handleNetworkServiceDelete
	zedrouterCtx.subNetworkServiceConfig = subNetworkServiceConfig
	subNetworkServiceConfig.Activate()

	// Subscribe to AppNetworkConfig from zedmanager and from zedagent
	subAppNetworkConfig, err := pubsub.Subscribe("zedmanager",
		types.AppNetworkConfig{}, false, &zedrouterCtx)
	if err != nil {
		log.Fatal(err)
	}
	subAppNetworkConfig.ModifyHandler = handleAppNetworkConfigModify
	subAppNetworkConfig.DeleteHandler = handleAppNetworkConfigDelete
	subAppNetworkConfig.RestartHandler = handleRestart
	zedrouterCtx.subAppNetworkConfig = subAppNetworkConfig
	subAppNetworkConfig.Activate()

	// Subscribe to AppNetworkConfig from zedmanager
	subAppNetworkConfigAg, err := pubsub.Subscribe("zedagent",
		types.AppNetworkConfig{}, false, &zedrouterCtx)
	if err != nil {
		log.Fatal(err)
	}
	subAppNetworkConfigAg.ModifyHandler = handleAppNetworkConfigModify
	subAppNetworkConfigAg.DeleteHandler = handleAppNetworkConfigDelete
	zedrouterCtx.subAppNetworkConfigAg = subAppNetworkConfigAg
	subAppNetworkConfigAg.Activate()

	// XXX should we make geoRedoTime configurable?
	// We refresh the gelocation information when the underlay
	// IP address(es) change, or once an hour.
	geoRedoTime := time.Hour

	// Timer for retries after failure etc. Should be less than geoRedoTime
	geoInterval := time.Duration(10 * time.Minute)
	geoMax := float64(geoInterval)
	geoMin := geoMax * 0.3
	geoTimer := flextimer.NewRangeTicker(time.Duration(geoMin),
		time.Duration(geoMax))

	// Wait for zedmanager having populated the intial files to
	// reduce the number of LISP-RESTARTs
	// XXX can't use handleRestart since it restarts LISP.
	// XXX introduce ready flag in context for that plus restarted/
	restartFile := "/var/run/zedmanager/AppNetworkConfig/restarted"
	log.Printf("Waiting for zedmanager to report in %s\n", restartFile)
	watch.WaitForFile(restartFile)
	log.Printf("Zedmanager reported in %s\n", restartFile)

	// This function is called from PBR when some uplink interface changes
	// its IP address(es)
	addrChangeUplinkFn := func(ifname string) {
		if debug {
			log.Printf("addrChangeUplinkFn(%s) called\n", ifname)
		}
		new, _ := devicenetwork.MakeDeviceNetworkStatus(deviceNetworkConfig, deviceNetworkStatus)
		// XXX switch to Equal?
		if !reflect.DeepEqual(deviceNetworkStatus, new) {
			if debug {
				log.Printf("Address change for %s from %v to %v\n",
					ifname, deviceNetworkStatus, new)
			}
			deviceNetworkStatus = new
			doDNSUpdate(&zedrouterCtx)
		} else {
			log.Printf("No address change for %s\n", ifname)
		}
	}
	addrChangeNonUplinkFn := func(ifname string) {
		if debug {
			log.Printf("addrChangeNonUplinkFn(%s) called\n", ifname)
		}
		ib := types.LookupIoBundle(&aa, types.IoEth, ifname)
		if ib == nil {
			if debug {
				log.Printf("addrChangeNonUplinkFn(%s) not assignable\n",
					ifname)
			}
			return
		}
		maybeUpdateBridgeIPAddr(&zedrouterCtx, ifname)
	}
	// We don't want any routes for assignable adapters
	suppressRoutesFn := func(ifname string) bool {
		if debug {
			log.Printf("suppressRoutesFn(%s) called\n", ifname)
		}
		ib := types.LookupIoBundle(&aa, types.IoEth, ifname)
		return ib != nil
	}

	routeChanges, addrChanges, linkChanges := PbrInit(
		deviceNetworkConfig.Uplink, deviceNetworkConfig.FreeUplinks,
		addrChangeUplinkFn, addrChangeNonUplinkFn, suppressRoutesFn)

	handleRestart(&zedrouterCtx, false)

	// Publish network metrics for zedagent every 10 seconds
	nms := getNetworkMetrics() // Need type of data
	pub, err := pubsub.Publish(agentName, nms)
	if err != nil {
		log.Fatal(err)
	}
	interval := time.Duration(10 * time.Second)
	max := float64(interval)
	min := max * 0.3
	publishTimer := flextimer.NewRangeTicker(time.Duration(min),
		time.Duration(max))

	// Apply any changes from the uplink config to date.
	updateDeviceNetworkStatus(zedrouterCtx.pubDeviceNetworkStatus)
	updateLispConfiglets(&zedrouterCtx, zedrouterCtx.separateDataPlane)
	setUplinks(deviceNetworkConfig.Uplink)
	setFreeUplinks(deviceNetworkConfig.FreeUplinks)

	zedrouterCtx.ready = true
	for {
		select {
		case change := <-subAppNetworkConfig.C:
			subAppNetworkConfig.ProcessChange(change)

		case change := <-subAppNetworkConfigAg.C:
			subAppNetworkConfigAg.ProcessChange(change)

		case change := <-subDeviceNetworkConfig.C:
			subDeviceNetworkConfig.ProcessChange(change)

		case change := <-addrChanges:
			PbrAddrChange(change)
		case change := <-linkChanges:
			PbrLinkChange(change)
		case change := <-routeChanges:
			PbrRouteChange(change)
		case <-publishTimer.C:
			if debug {
				log.Println("publishTimer at",
					time.Now())
			}
			err := pub.Publish("global", getNetworkMetrics())
			if err != nil {
				log.Println(err)
			}
		case <-geoTimer.C:
			if debug {
				log.Println("geoTimer at", time.Now())
			}
			change := devicenetwork.UpdateDeviceNetworkGeo(
				geoRedoTime, &deviceNetworkStatus)
			if change {
				updateDeviceNetworkStatus(pubDeviceNetworkStatus)
			}

		case change := <-subNetworkObjectConfig.C:
			subNetworkObjectConfig.ProcessChange(change)

		case change := <-subNetworkServiceConfig.C:
			subNetworkServiceConfig.ProcessChange(change)

		case change := <-subAa.C:
			subAa.ProcessChange(change)
		}
	}
}

func handleRestart(ctxArg interface{}, done bool) {
	if debug {
		log.Printf("handleRestart(%v)\n", done)
	}
	ctx := ctxArg.(*zedrouterContext)
	handleLispRestart(done, ctx.separateDataPlane)
	if done {
		// Since all work is done inline we can immediately say that
		// we have restarted.
		ctx.pubAppNetworkStatus.SignalRestarted()
	}
}

var deviceNetworkConfig types.DeviceNetworkConfig
var deviceNetworkStatus types.DeviceNetworkStatus
var globalRunDirname string
var lispRunDirname string

// XXX hack to avoid the pslisp hang on Erik's laptop
var broken = false

func handleInit(runDirname string, pubDeviceNetworkStatus *pubsub.Publication) {

	globalRunDirname = runDirname

	// XXX should this be in the lisp code?
	lispRunDirname = runDirname + "/lisp"
	if _, err := os.Stat(lispRunDirname); err != nil {
		log.Printf("Create %s\n", lispRunDirname)
		if err := os.Mkdir(lispRunDirname, 0700); err != nil {
			log.Fatal(err)
		}
	}
	// XXX should this be in dnsmasq code?
	// Need to make sure we don't have any stale leases
	leasesFile := "/var/lib/misc/dnsmasq.leases"
	if _, err := os.Stat(leasesFile); err == nil {
		if err := os.Remove(leasesFile); err != nil {
			log.Fatal(err)
		}
	}

	// Setup initial iptables rules
	iptablesInit()

	// ipsets which are independent of config
	createDefaultIpset()

	_, err := wrap.Command("sysctl", "-w",
		"net.ipv4.ip_forward=1").Output()
	if err != nil {
		log.Fatal("Failed setting ip_forward ", err)
	}
	_, err = wrap.Command("sysctl", "-w",
		"net.ipv6.conf.all.forwarding=1").Output()
	if err != nil {
		log.Fatal("Failed setting ipv6.conf.all.forwarding ", err)
	}
	// We use ip6tables for the bridge
	_, err = wrap.Command("sysctl", "-w",
		"net.bridge.bridge-nf-call-ip6tables=1").Output()
	if err != nil {
		log.Fatal("Failed setting net.bridge-nf-call-ip6tables ", err)
	}
	_, err = wrap.Command("sysctl", "-w",
		"net.bridge.bridge-nf-call-iptables=1").Output()
	if err != nil {
		log.Fatal("Failed setting net.bridge-nf-call-iptables ", err)
	}
	_, err = wrap.Command("sysctl", "-w",
		"net.bridge.bridge-nf-call-arptables=1").Output()
	if err != nil {
		log.Fatal("Failed setting net.bridge-nf-call-arptables ", err)
	}

	// XXX hack to determine whether a real system or Erik's laptop
	_, err = wrap.Command("xl", "list").Output()
	if err != nil {
		log.Printf("Command xl list failed: %s\n", err)
		broken = true
	}
}

func updateDeviceNetworkStatus(pubDeviceNetworkStatus *pubsub.Publication) {
	pubDeviceNetworkStatus.Publish("global", deviceNetworkStatus)
}

func updateAppNetworkStatus(ctx *zedrouterContext,
	status *types.AppNetworkStatus) {

	key := status.Key()
	log.Printf("updateAppNetworkStatus(%s)\n", key)
	pub := ctx.pubAppNetworkStatus
	pub.Publish(key, status)
}

func removeAppNetworkStatus(ctx *zedrouterContext,
	status *types.AppNetworkStatus) {

	key := status.Key()
	log.Printf("removeAppNetworkStatus(%s)\n", key)
	pub := ctx.pubAppNetworkStatus
	st, _ := pub.Get(key)
	if st == nil {
		log.Printf("removeAppNetworkStatus(%s) not found\n", key)
		return
	}
	pub.Unpublish(key)
}

// Format a json string with any additional info
func generateAdditionalInfo(status types.AppNetworkStatus, olConfig types.OverlayNetworkConfig) string {
	additionalInfo := ""
	if status.IsZedmanager {
		if olConfig.AdditionalInfoDevice != nil {
			b, err := json.Marshal(olConfig.AdditionalInfoDevice)
			if err != nil {
				log.Fatal(err, "json Marshal AdditionalInfoDevice")
			}
			additionalInfo = string(b)
			if debug {
				log.Printf("Generated additional info device %s\n",
					additionalInfo)
			}
		}
	} else {
		// Combine subset of the device and application information
		addInfoApp := types.AdditionalInfoApp{
			DeviceEID:   deviceEID,
			DeviceIID:   deviceIID,
			DisplayName: status.DisplayName,
		}
		if additionalInfoDevice != nil {
			addInfoApp.UnderlayIP = additionalInfoDevice.UnderlayIP
			addInfoApp.Hostname = additionalInfoDevice.Hostname
		}
		b, err := json.Marshal(addInfoApp)
		if err != nil {
			log.Fatal(err, "json Marshal AdditionalInfoApp")
		}
		additionalInfo = string(b)
		if debug {
			log.Printf("Generated additional info app %s\n",
				additionalInfo)
		}
	}
	return additionalInfo
}

func updateLispConfiglets(ctx *zedrouterContext, separateDataPlane bool) {
	pub := ctx.pubAppNetworkStatus
	items := pub.GetAll()
	for _, st := range items {
		status := cast.CastAppNetworkStatus(st)
		// XXX Key
		for i, olStatus := range status.OverlayNetworkList {
			olNum := i + 1
			var olIfname string
			if status.IsZedmanager {
				olIfname = "dbo" + strconv.Itoa(olNum) + "x" +
					strconv.Itoa(status.AppNum)
			} else {
				olIfname = "bo" + strconv.Itoa(olNum) + "x" +
					strconv.Itoa(status.AppNum)
			}
			additionalInfo := generateAdditionalInfo(status,
				olStatus.OverlayNetworkConfig)
			if debug {
				log.Printf("updateLispConfiglets for %s isMgmt %v\n",
					olIfname, status.IsZedmanager)
			}
			createLispConfiglet(lispRunDirname, status.IsZedmanager,
				olStatus.IID, olStatus.EID, olStatus.LispSignature,
				deviceNetworkStatus, olIfname, olIfname,
				additionalInfo, olStatus.LispServers, separateDataPlane)
		}
	}
}

// Wrappers around handleCreate, handleModify, and handleDelete

// Determine whether it is an create or modify
func handleAppNetworkConfigModify(ctxArg interface{}, key string, configArg interface{}) {

	log.Printf("handleAppNetworkConfigModify(%s)\n", key)
	ctx := ctxArg.(*zedrouterContext)
	config := cast.CastAppNetworkConfig(configArg)
	if config.Key() != key {
		log.Printf("handleAppNetworkConfigModify key/UUID mismatch %s vs %s; ignored %+v\n",
			key, config.Key(), config)
		return
	}
	status := lookupAppNetworkStatus(ctx, key)
	if status == nil {
		handleCreate(ctx, key, config)
	} else {
		handleModify(ctx, key, config, status)
	}
	log.Printf("handleAppNetworkConfigModify(%s) done\n", key)
}

func handleAppNetworkConfigDelete(ctxArg interface{}, key string,
	configArg interface{}) {

	log.Printf("handleAppNetworkConfigDelete(%s)\n", key)
	ctx := ctxArg.(*zedrouterContext)
	status := lookupAppNetworkStatus(ctx, key)
	if status == nil {
		log.Printf("handleAppNetworkConfigDelete: unknown %s\n", key)
		return
	}
	handleDelete(ctx, key, status)
	log.Printf("handleAppNetworkConfigDelete(%s) done\n", key)
}

// Callers must be careful to publish any changes to AppNetworkStatus
func lookupAppNetworkStatus(ctx *zedrouterContext, key string) *types.AppNetworkStatus {

	pub := ctx.pubAppNetworkStatus
	st, _ := pub.Get(key)
	if st == nil {
		log.Printf("lookupAppNetworkStatus(%s) not found\n", key)
		return nil
	}
	status := cast.CastAppNetworkStatus(st)
	if status.Key() != key {
		log.Printf("lookupAppNetworkStatus key/UUID mismatch %s vs %s; ignored %+v\n",
			key, status.Key(), status)
		return nil
	}
	return &status
}

func lookupAppNetworkConfig(ctx *zedrouterContext, key string) *types.AppNetworkConfig {

	sub := ctx.subAppNetworkConfig
	c, _ := sub.Get(key)
	if c == nil {
		sub = ctx.subAppNetworkConfigAg
		c, _ = sub.Get(key)
		if c == nil {
			log.Printf("lookupAppNetworkConfig(%s) not found\n", key)
			return nil
		}
	}
	config := cast.CastAppNetworkConfig(c)
	if config.Key() != key {
		log.Printf("lookupAppNetworkConfig key/UUID mismatch %s vs %s; ignored %+v\n",
			key, config.Key(), config)
		return nil
	}
	return &config
}

// Track the device information so we can annotate the application EIDs
// Note that when we start with zedrouter config files in place the
// device one might be processed after application ones, in which case these
// empty. This results in less additional info recorded in the map servers.
// XXX note that this only works well when the IsZedmanager AppNetworkConfig
// arrives first so that these fields are filled in before other
// AppNetworkConfig entries are processed.
var deviceEID net.IP
var deviceIID uint32
var additionalInfoDevice *types.AdditionalInfoDevice

func handleCreate(ctx *zedrouterContext, key string,
	config types.AppNetworkConfig) {
	log.Printf("handleCreate(%v) for %s\n",
		config.UUIDandVersion, config.DisplayName)

	// Pick a local number to identify the application instance
	// Used for IP addresses as well bridge and file names.
	appNum := appNumAllocate(config.UUIDandVersion.UUID,
		config.IsZedmanager)

	// Start by marking with PendingAdd
	status := types.AppNetworkStatus{
		UUIDandVersion: config.UUIDandVersion,
		AppNum:         appNum,
		PendingAdd:     true,
		OlNum:          len(config.OverlayNetworkList),
		UlNum:          len(config.UnderlayNetworkList),
		DisplayName:    config.DisplayName,
		IsZedmanager:   config.IsZedmanager,
	}
	updateAppNetworkStatus(ctx, &status)

	if config.IsZedmanager {
		log.Printf("handleCreate: for %s IsZedmanager\n",
			config.DisplayName)
		if len(config.OverlayNetworkList) != 1 ||
			len(config.UnderlayNetworkList) != 0 {
			// XXX report IsZedmanager error to cloud?
			err := errors.New("Malformed IsZedmanager config; ignored")
			status.PendingAdd = false
			addError(ctx, &status, "IsZedmanager", err)
			log.Printf("handleCreate done for %s\n",
				config.DisplayName)
			return
		}
		ctx.separateDataPlane = config.SeparateDataPlane

		// Use this olIfname to name files
		// XXX some files might not be used until Zedmanager becomes
		// a domU at which point IsZedMansger boolean won't be needed
		olConfig := config.OverlayNetworkList[0]
		olNum := 1
		olIfname := "dbo" + strconv.Itoa(olNum) + "x" +
			strconv.Itoa(appNum)
		// Assume there is no UUID for management overlay

		// Create olIfname dummy interface with EID and fd00::/8 route
		// pointing at it.
		// XXX also a separate route for eidAllocationPrefix if global

		// Start clean
		attrs := netlink.NewLinkAttrs()
		attrs.Name = olIfname
		oLink := &netlink.Dummy{LinkAttrs: attrs}
		netlink.LinkDel(oLink)

		//    ip link add ${olIfname} type dummy
		attrs = netlink.NewLinkAttrs()
		attrs.Name = olIfname
		// Note: we ignore olConfig.AppMacAddr for IsMgmt
		olIfMac := fmt.Sprintf("00:16:3e:02:%02x:%02x", olNum, appNum)
		hw, err := net.ParseMAC(olIfMac)
		if err != nil {
			log.Fatal("ParseMAC failed: ", olIfMac, err)
		}
		attrs.HardwareAddr = hw
		oLink = &netlink.Dummy{LinkAttrs: attrs}
		if err := netlink.LinkAdd(oLink); err != nil {
			errStr := fmt.Sprintf("LinkAdd on %s failed: %s",
				olIfname, err)
			addError(ctx, &status, "IsZedmanager",
				errors.New(errStr))
		}

		// ip link set ${olIfname} mtu 1280
		if err := netlink.LinkSetMTU(oLink, 1280); err != nil {
			errStr := fmt.Sprintf("LinkSetMTU on %s failed: %s",
				olIfname, err)
			addError(ctx, &status, "IsZedmanager",
				errors.New(errStr))
		}

		//    ip link set ${olIfname} up
		if err := netlink.LinkSetUp(oLink); err != nil {
			errStr := fmt.Sprintf("LinkSetUp on %s failed: %s",
				olIfname, err)
			addError(ctx, &status, "IsZedmanager",
				errors.New(errStr))
		}

		//    ip link set ${olIfname} arp on
		if err := netlink.LinkSetARPOn(oLink); err != nil {
			errStr := fmt.Sprintf("LinkSetARPOn on %s failed: %s",
				olIfname, err)
			addError(ctx, &status, "IsZedmanager",
				errors.New(errStr))
		}

		// Configure the EID on olIfname and set up a default route
		// for all fd00 EIDs
		//    ip addr add ${EID}/128 dev ${olIfname}
		EID := olConfig.EID
		addr, err := netlink.ParseAddr(EID.String() + "/128")
		if err != nil {
			errStr := fmt.Sprintf("ParseAddr %s failed: %s",
				EID, err)
			status.PendingAdd = false
			addError(ctx, &status, "IsZedmanager",
				errors.New(errStr))
			log.Printf("handleCreate done for %s\n",
				config.DisplayName)
			return
		}
		if err := netlink.AddrAdd(oLink, addr); err != nil {
			errStr := fmt.Sprintf("AddrAdd %s failed: %s", EID, err)
			addError(ctx, &status, "IsZedmanager",
				errors.New(errStr))
		}

		//    ip route add fd00::/8 via fe80::1 dev $intf
		index := oLink.Attrs().Index
		_, ipnet, err := net.ParseCIDR("fd00::/8")
		if err != nil {
			log.Fatal("ParseCIDR fd00::/8 failed:\n", err)
		}
		via := net.ParseIP("fe80::1")
		if via == nil {
			log.Fatal("ParseIP fe80::1 failed: ", err)
		}
		// Need to do both an add and a change since we could have
		// a FAILED neighbor entry from a previous run and a down
		// uplink interface.
		//    ip nei add fe80::1 lladdr 00:16:3e:02:01:00 dev $intf
		//    ip nei change fe80::1 lladdr 00:16:3e:02:01:00 dev $intf
		neigh := netlink.Neigh{LinkIndex: index, IP: via,
			HardwareAddr: hw, State: netlink.NUD_PERMANENT}
		if err := netlink.NeighAdd(&neigh); err != nil {
			errStr := fmt.Sprintf("NeighAdd fe80::1 failed: %s",
				err)
			addError(ctx, &status, "IsZedmanager",
				errors.New(errStr))
		}
		if err := netlink.NeighSet(&neigh); err != nil {
			errStr := fmt.Sprintf("NeighSet fe80::1 failed: %s",
				err)
			addError(ctx, &status, "IsZedmanager",
				errors.New(errStr))
		}

		rt := netlink.Route{Dst: ipnet, LinkIndex: index, Gw: via}
		if err := netlink.RouteAdd(&rt); err != nil {
			errStr := fmt.Sprintf("RouteAdd fd00::/8 failed: %s",
				err)
			addError(ctx, &status, "IsZedmanager",
				errors.New(errStr))
		}

		// XXX NOTE: this hosts file is not read!
		// XXX easier when Zedmanager is in separate domU!
		// Create a hosts file for the overlay based on NameToEidList
		// Directory is /var/run/zedrouter/hosts.${OLIFNAME}
		// Each hostname in a separate file in directory to facilitate
		// adds and deletes
		hostsDirpath := globalRunDirname + "/hosts." + olIfname
		deleteHostsConfiglet(hostsDirpath, false)
		createHostsConfiglet(hostsDirpath, olConfig.NameToEidList)

		// Default EID ipset
		deleteEidIpsetConfiglet(olIfname, false)
		createEidIpsetConfiglet(olIfname, olConfig.NameToEidList,
			EID.String())

		// Set up ACLs
		err = createACLConfiglet(olIfname, true, olConfig.ACLs,
			6, "", "", 0, nil)
		if err != nil {
			addError(ctx, &status, "createACL", err)
		}

		// Save information about zedmanger EID and additional info
		deviceEID = EID
		deviceIID = olConfig.IID
		additionalInfoDevice = olConfig.AdditionalInfoDevice

		additionalInfo := generateAdditionalInfo(status, olConfig)

		// Create LISP configlets for IID and EID/signature
		createLispConfiglet(lispRunDirname, config.IsZedmanager,
			olConfig.IID, olConfig.EID, olConfig.LispSignature,
			deviceNetworkStatus, olIfname, olIfname,
			additionalInfo, olConfig.LispServers, ctx.separateDataPlane)
		status.OverlayNetworkList = make([]types.OverlayNetworkStatus,
			len(config.OverlayNetworkList))
		for i, _ := range config.OverlayNetworkList {
			status.OverlayNetworkList[i].OverlayNetworkConfig =
				config.OverlayNetworkList[i]
		}
		status.PendingAdd = false
		updateAppNetworkStatus(ctx, &status)
		log.Printf("handleCreate done for %s\n", config.DisplayName)
		return
	}

	olcount := len(config.OverlayNetworkList)
	if olcount > 0 {
		log.Printf("Received olcount %d\n", olcount)
	}
	status.OverlayNetworkList = make([]types.OverlayNetworkStatus,
		olcount)
	for i, _ := range config.OverlayNetworkList {
		status.OverlayNetworkList[i].OverlayNetworkConfig =
			config.OverlayNetworkList[i]
	}
	ulcount := len(config.UnderlayNetworkList)
	status.UnderlayNetworkList = make([]types.UnderlayNetworkStatus,
		ulcount)
	for i, _ := range config.UnderlayNetworkList {
		status.UnderlayNetworkList[i].UnderlayNetworkConfig =
			config.UnderlayNetworkList[i]
	}

	// XXX use different compile??
	ipsets := compileAppInstanceIpsets(ctx, config.OverlayNetworkList,
		config.UnderlayNetworkList)
	for i, olConfig := range config.OverlayNetworkList {
		olNum := i + 1
		if debug {
			log.Printf("olNum %d network %s ACLs %v\n",
				olNum, olConfig.Network.String(), olConfig.ACLs)
		}
		EID := olConfig.EID
		bridgeName := "bo" + strconv.Itoa(olNum) + "x" +
			strconv.Itoa(appNum)
		vifName := "nbo" + strconv.Itoa(olNum) + "x" +
			strconv.Itoa(appNum)
		oLink, created, err := findOrCreateBridge(ctx, bridgeName,
			olNum, appNum, olConfig.Network)
		if err != nil {
			status.PendingAdd = false
			addError(ctx, &status, "findOrCreateBridge", err)
			log.Printf("handleCreate done for %s\n",
				config.DisplayName)
			return
		}
		bridgeName = oLink.Name
		bridgeMac := oLink.HardwareAddr
		log.Printf("bridgeName %s MAC %s\n",
			bridgeName, bridgeMac.String())

		var olMac string // Handed to domU
		if olConfig.AppMacAddr != nil {
			olMac = olConfig.AppMacAddr.String()
		} else {
			olMac = "00:16:3e:01:" +
				strconv.FormatInt(int64(olNum), 16) + ":" +
				strconv.FormatInt(int64(appNum), 16)
		}
		log.Printf("olMac %s\n", olMac)

		// Record what we have so far
		olStatus := &status.OverlayNetworkList[olNum-1]
		olStatus.Bridge = bridgeName
		olStatus.BridgeMac = bridgeMac
		olStatus.Vif = vifName
		olStatus.Mac = olMac
		olStatus.HostName = config.Key()

		netconfig := lookupNetworkObjectConfig(ctx,
			olConfig.Network.String())

		// XXX need to get olAddr1 from bridge and record it
		// XXX add AF_INET6 to getBridgeServiceIPv6Addr(ctx, olconfig.Network)
		olAddr1 := "fd00::" + strconv.FormatInt(int64(olNum), 16) +
			":" + strconv.FormatInt(int64(appNum), 16)
		log.Printf("olAddr1 %s EID %s\n", olAddr1, EID)

		olStatus.BridgeIPAddr = olAddr1

		// XXX set sharedBridge base on bn prefix; remove created return
		if created {
			//    ip addr add ${olAddr1}/128 dev ${bridgeName}
			addr, err := netlink.ParseAddr(olAddr1 + "/128")
			if err != nil {
				errStr := fmt.Sprintf("ParseAddr %s failed: %s",
					olAddr1, err)
				addError(ctx, &status, "handleCreate",
					errors.New(errStr))
			}
			if err := netlink.AddrAdd(oLink, addr); err != nil {
				errStr := fmt.Sprintf("AddrAdd %s failed: %s",
					olAddr1, err)
				addError(ctx, &status, "handleCreate",
					errors.New(errStr))
			}

			//    ip -6 route add ${EID}/128 dev ${bridgeName}
			_, ipnet, err := net.ParseCIDR(EID.String() + "/128")
			if err != nil {
				errStr := fmt.Sprintf("ParseCIDR %s failed: %v",
					EID, err)
				addError(ctx, &status, "handleCreate",
					errors.New(errStr))
			}
			rt := netlink.Route{Dst: ipnet, LinkIndex: oLink.Index}
			if err := netlink.RouteAdd(&rt); err != nil {
				errStr := fmt.Sprintf("RouteAdd %s failed: %s",
					EID, err)
				addError(ctx, &status, "handleCreate",
					errors.New(errStr))
			}
		}

		// Write radvd configlet; start radvd
		cfgFilename := "radvd." + bridgeName + ".conf"
		cfgPathname := runDirname + "/" + cfgFilename

		//    Start clean; kill just in case
		//    pkill -u radvd -f radvd.${BRIDGENAME}.conf
		stopRadvd(cfgFilename, false)
		createRadvdConfiglet(cfgPathname, bridgeName)
		startRadvd(cfgPathname, bridgeName)

		// Create a hosts file for the overlay based on NameToEidList
		// Directory is /var/run/zedrouter/hosts.${BRIDGENAME}
		// Each hostname in a separate file in directory to facilitate
		// adds and deletes
		hostsDirpath := globalRunDirname + "/hosts." + bridgeName
		if created {
			deleteHostsConfiglet(hostsDirpath, false)
			createHostsConfiglet(hostsDirpath, olConfig.NameToEidList)
		} else {
			// XXX add bulk add function? Separate create from add?
			for _, ne := range olConfig.NameToEidList {
				addIPToHostsConfiglet(hostsDirpath, ne.HostName,
					ne.EIDs)
			}
		}
		// Create default ipset with all the EIDs in NameToEidList
		// Can be used in ACLs by specifying "alleids" as match.
		deleteEidIpsetConfiglet(bridgeName, false)
		createEidIpsetConfiglet(bridgeName, olConfig.NameToEidList,
			EID.String())

		netstatus := lookupNetworkObjectStatus(ctx,
			olConfig.Network.String())
		// Set up ACLs before we setup dnsmasq
		if netstatus != nil {
			err = updateNetworkACLConfiglet(ctx, netstatus)
			if err != nil {
				addError(ctx, &status, "updateNetworkACL", err)
			}
		} else {
			err = createACLConfiglet(bridgeName, false, olConfig.ACLs, 6,
				olAddr1, "", 0, netconfig)
			if err != nil {
				addError(ctx, &status, "createACL", err)
			}
		}
		// XXX createDnsmasq assumes it can read this to get netstatus
		updateAppNetworkStatus(ctx, &status)

		// Start clean
		cfgFilename = "dnsmasq." + bridgeName + ".conf"
		cfgPathname = runDirname + "/" + cfgFilename
		stopDnsmasq(cfgFilename, false)
		// XXX need ipsets from all bn<N> users

		createDnsmasqOverlayConfiglet(ctx, cfgPathname, bridgeName, olAddr1,
			EID.String(), olMac, hostsDirpath,
			config.Key(), ipsets, netconfig)
		startDnsmasq(cfgPathname, bridgeName)

		additionalInfo := generateAdditionalInfo(status, olConfig)
		// Create LISP configlets for IID and EID/signature
		createLispConfiglet(lispRunDirname, config.IsZedmanager,
			olConfig.IID, olConfig.EID, olConfig.LispSignature,
			deviceNetworkStatus, bridgeName, bridgeName,
			additionalInfo, olConfig.LispServers,
			ctx.separateDataPlane)
	}

	for i, ulConfig := range config.UnderlayNetworkList {
		ulNum := i + 1
		if debug {
			log.Printf("ulNum %d network %s ACLs %v\n",
				ulNum, ulConfig.Network.String(), ulConfig.ACLs)
		}
		bridgeName := "bu" + strconv.Itoa(appNum)
		vifName := "nbu" + strconv.Itoa(ulNum) + "x" +
			strconv.Itoa(appNum)
		uLink, created, err := findOrCreateBridge(ctx, bridgeName,
			ulNum, appNum, ulConfig.Network)
		if err != nil {
			status.PendingAdd = false
			addError(ctx, &status, "findOrCreateBridge", err)
			log.Printf("handleCreate done for %s\n",
				config.DisplayName)
			return
		}
		bridgeName = uLink.Name
		bridgeMac := uLink.HardwareAddr

		log.Printf("bridgeName %s MAC %s\n",
			bridgeName, bridgeMac.String())

		var ulMac string // Handed to domU
		if ulConfig.AppMacAddr != nil {
			ulMac = ulConfig.AppMacAddr.String()
		} else {
			// Room to handle multiple underlays in 5th byte
			ulMac = fmt.Sprintf("00:16:3e:00:%02x:%02x",
				ulNum, appNum)
		}
		log.Printf("ulMac %s\n", ulMac)

		// Record what we have so far
		ulStatus := &status.UnderlayNetworkList[ulNum-1]
		ulStatus.Bridge = bridgeName
		ulStatus.BridgeMac = bridgeMac
		ulStatus.Vif = vifName
		ulStatus.Mac = ulMac
		ulStatus.HostName = config.Key()

		netconfig := lookupNetworkObjectConfig(ctx,
			ulConfig.Network.String())
		netstatus := lookupNetworkObjectStatus(ctx,
			ulConfig.Network.String())

		ulAddr1, ulAddr2 := getUlAddrs(ctx, ulNum-1, appNum, ulStatus,
			netstatus)
		// Check if we already have an address on the bridge
		// XXX isn't that done inside getUlAddrs?
		if !created {
			bridgeIP, err := getBridgeServiceIPv4Addr(ctx, ulConfig.Network)
			if err != nil {
				log.Printf("handleCreate getBridgeServiceIPv4Addr %s\n",
					err)
			} else if bridgeIP != "" {
				ulAddr1 = bridgeIP
			}
		}
		log.Printf("ulAddr1 %s ulAddr2 %s\n", ulAddr1, ulAddr2)
		ulStatus.BridgeIPAddr = ulAddr1
		ulStatus.AssignedIPAddr = ulAddr2
		hostsDirpath := globalRunDirname + "/hosts." + bridgeName

		if created {
			//    ip addr add ${ulAddr1}/24 dev ${bridgeName}
			addr, err := netlink.ParseAddr(ulAddr1 + "/24")
			if err != nil {
				errStr := fmt.Sprintf("ParseAddr %s failed: %s",
					ulAddr1, err)
				addError(ctx, &status, "handleCreate",
					errors.New(errStr))
			}
			if err := netlink.AddrAdd(uLink, addr); err != nil {
				errStr := fmt.Sprintf("AddrAdd %s failed: %s",
					ulAddr1, err)
				addError(ctx, &status, "handleCreate",
					errors.New(errStr))
			}
			// Create a hosts file for the new bridge
			// Directory is /var/run/zedrouter/hosts.${BRIDGENAME}
			deleteHostsConfiglet(hostsDirpath, false)
			createHostsConfiglet(hostsDirpath, nil)
		}
		addToHostsConfiglet(hostsDirpath, config.DisplayName,
			[]string{ulAddr2})

		// Create iptables with optional ipset's based ACL
		// XXX Doesn't handle IPv6 underlay ACLs
		var sshPort uint
		if ulConfig.SshPortMap {
			sshPort = 8022 + 100*uint(appNum)
		}
		if netstatus != nil {
			err = updateNetworkACLConfiglet(ctx, netstatus)
			if err != nil {
				addError(ctx, &status, "updateNetworkACL", err)
			}
		} else {
			err = createACLConfiglet(bridgeName, false, ulConfig.ACLs, 4,
				ulAddr1, ulAddr2, sshPort, netconfig)
			if err != nil {
				addError(ctx, &status, "createACL", err)
			}
		}
		// XXX createDnsmasq assumes it can read this to get netstatus
		updateAppNetworkStatus(ctx, &status)

		// Start clean
		cfgFilename := "dnsmasq." + bridgeName + ".conf"
		cfgPathname := runDirname + "/" + cfgFilename
		stopDnsmasq(cfgFilename, false)

		createDnsmasqUnderlayConfiglet(ctx, cfgPathname, bridgeName, ulAddr1,
			ulAddr2, ulMac, hostsDirpath,
			config.Key(),
			ipsets, netconfig)
		startDnsmasq(cfgPathname, bridgeName)
	}
	// Write out what we created to AppNetworkStatus
	status.PendingAdd = false
	updateAppNetworkStatus(ctx, &status)
	log.Printf("handleCreate done for %s\n", config.DisplayName)
}

var nilUUID uuid.UUID // Really a constant

// Returns the link and whether or not is was created (as opposed to found)
// XXX remove createBridge/deleteBridge logic once everything
// on nbN is working
func findOrCreateBridge(ctx *zedrouterContext, bridgeName string, ifNum int,
	appNum int, netUUID uuid.UUID) (*netlink.Bridge, bool, error) {

	// Make sure we have a NetworkObjectConfig if we have a UUID
	// Returns nil if UUID is zero
	if netUUID != nilUUID {
		netstatus := lookupNetworkObjectStatus(ctx, netUUID.String())
		if netstatus == nil {
			log.Printf("findOrCreateBridge no NetworkObjectStatus for %s\n",
				netUUID.String())
			// XXX need a fallback/retry!!
		} else if netstatus.BridgeName != "" {
			bridgeName = netstatus.BridgeName
			log.Printf("Found Bridge %s for %s\n",
				bridgeName, netUUID.String())
			bridgeLink, err := findBridge(bridgeName)
			if err != nil {
				return nil, false, err
			}
			return bridgeLink, false, nil
		}
	}

	// Create

	// Start clean
	attrs := netlink.NewLinkAttrs()
	attrs.Name = bridgeName
	bridgeLink := &netlink.Bridge{LinkAttrs: attrs}
	netlink.LinkDel(bridgeLink)

	//    ip link add ${bridgeName} type bridge
	attrs = netlink.NewLinkAttrs()
	attrs.Name = bridgeName

	var bridgeMac string
	if ifNum != 0 {
		bridgeMac = fmt.Sprintf("00:16:3e:02:%02x:%02x", ifNum, appNum)
	} else {
		bridgeMac = fmt.Sprintf("00:16:3e:04:00:%02x", appNum)
	}
	hw, err := net.ParseMAC(bridgeMac)
	if err != nil {
		log.Fatal("ParseMAC failed: ", bridgeMac, err)
	}
	attrs.HardwareAddr = hw
	bridgeLink = &netlink.Bridge{LinkAttrs: attrs}
	if err := netlink.LinkAdd(bridgeLink); err != nil {
		errStr := fmt.Sprintf("LinkAdd on %s failed: %s",
			bridgeName, err)
		return nil, true, errors.New(errStr)
	}
	//    ip link set ${bridgeName} up
	if err := netlink.LinkSetUp(bridgeLink); err != nil {
		errStr := fmt.Sprintf("LinkSetUp on %s failed: %s",
			bridgeName, err)
		return nil, true, errors.New(errStr)
	}
	return bridgeLink, true, nil
}

func findBridge(bridgeName string) (*netlink.Bridge, error) {

	var bridgeLink *netlink.Bridge
	link, err := netlink.LinkByName(bridgeName)
	if link == nil {
		errStr := fmt.Sprintf("findBridge(%s) failed %s",
			bridgeName, err)
		// XXX how to handle this failure? bridge
		// disappeared?
		return nil, errors.New(errStr)
	}
	switch link.(type) {
	case *netlink.Bridge:
		bridgeLink = link.(*netlink.Bridge)
	default:
		errStr := fmt.Sprintf("findBridge(%s) not a bridge %T",
			bridgeName, link)
		// XXX why wouldn't it be a bridge?
		return nil, errors.New(errStr)
	}
	return bridgeLink, nil
}

// XXX IPv6? LISP? Same? getOlAddrs???
func getUlAddrs(ctx *zedrouterContext, ifnum int, appNum int,
	status *types.UnderlayNetworkStatus,
	netstatus *types.NetworkObjectStatus) (string, string) {

	log.Printf("getUlAddrs(%d/%d)\n", ifnum, appNum)

	// Default
	// Not clear how to handle multiple ul from the same appInstance;
	// use /30 prefix? Require user to pick private addrs?
	// XXX limited number of ifnums for the default range - just to 27 to 31
	ulAddr1 := fmt.Sprintf("172.%d.%d.1", 27+ifnum, appNum)
	ulAddr2 := fmt.Sprintf("172.%d.%d.2", 27+ifnum, appNum)

	if netstatus != nil {
		// Allocate ulAddr1 based on BridgeMac
		log.Printf("getUlAddrs(%d/%d for %s) bridgeMac %s\n",
			ifnum, appNum, netstatus.UUID.String(),
			status.BridgeMac.String())
		addr, err := lookupOrAllocateIPv4(ctx, netstatus,
			status.BridgeMac)
		if err != nil {
			log.Printf("lookupOrAllocatePv4 failed %s\n", err)
			// Keep above default
		} else {
			ulAddr1 = addr
		}
	}
	if status.AppIPAddr != nil {
		// Static IP assignment case.
		// Note that ulAddr2 can be in a different subnet.
		// Assumption is that the config specifies a gateway/router
		// in the same subnet as the static address.
		ulAddr2 = status.AppIPAddr.String()
	} else if netstatus != nil {
		// XXX or change type of VifInfo.Mac?
		mac, err := net.ParseMAC(status.Mac)
		if err != nil {
			log.Fatal("ParseMAC failed: ", status.Mac, err)
		}
		log.Printf("getUlAddrs(%d/%d for %s) app Mac %s\n",
			ifnum, appNum, netstatus.UUID.String(), mac.String())
		addr, err := lookupOrAllocateIPv4(ctx, netstatus, mac)
		if err != nil {
			log.Printf("lookupOrAllocateIPv4 failed %s\n", err)
			// Keep above default
		} else {
			ulAddr2 = addr
		}
	}
	log.Printf("getUlAddrs(%d/%d) done %s/%s\n",
		ifnum, appNum, ulAddr1, ulAddr2)
	return ulAddr1, ulAddr2
}

// Caller should clear the appropriate status.Pending* if the the caller will
// return after adding the error.
func addError(ctx *zedrouterContext,
	status *types.AppNetworkStatus, tag string, err error) {

	log.Printf("%s: %s\n", tag, err.Error())
	status.Error = appendError(status.Error, tag, err.Error())
	status.ErrorTime = time.Now()
	updateAppNetworkStatus(ctx, status)
}

func appendError(allErrors string, prefix string, lasterr string) string {
	return fmt.Sprintf("%s%s: %s\n\n", allErrors, prefix, lasterr)
}

// Note that handleModify will not touch the EID; just ACLs and NameToEidList
// XXX should we check that nothing else has changed?
// XXX If so flag other changes as errors; would need lastError in status.
func handleModify(ctx *zedrouterContext, key string,
	config types.AppNetworkConfig, status *types.AppNetworkStatus) {

	log.Printf("handleModify(%v) for %s\n",
		config.UUIDandVersion, config.DisplayName)

	// No check for version numbers since the ACLs etc might change
	// even for the same version.

	appNum := status.AppNum
	if debug {
		log.Printf("handleModify appNum %d\n", appNum)
	}

	// Check for unsupported changes
	if config.IsZedmanager != status.IsZedmanager {
		errStr := fmt.Sprintf("Unsupported: IsZedmanager changed for %s",
			config.UUIDandVersion)
		status.PendingModify = false
		addError(ctx, status, "handleModify", errors.New(errStr))
		log.Printf("handleModify done for %s\n", config.DisplayName)
		return
	}
	// XXX We could should we allow the addition of interfaces
	// if the domU would find out through some hotplug event.
	// But deletion is hard.
	// For now don't allow any adds or deletes.
	if len(config.OverlayNetworkList) != status.OlNum {
		errStr := fmt.Sprintf("Unsupported: Changed number of overlays for %s",
			config.UUIDandVersion)
		status.PendingModify = false
		addError(ctx, status, "handleModify", errors.New(errStr))
		log.Printf("handleModify done for %s\n", config.DisplayName)
		return
	}
	if len(config.UnderlayNetworkList) != status.UlNum {
		errStr := fmt.Sprintf("Unsupported: Changed number of underlays for %s",
			config.UUIDandVersion)
		status.PendingModify = false
		addError(ctx, status, "handleModify", errors.New(errStr))
		log.Printf("handleModify done for %s\n", config.DisplayName)
		return
	}

	status.SeparateDataPlane = ctx.separateDataPlane
	status.PendingModify = true
	status.UUIDandVersion = config.UUIDandVersion
	updateAppNetworkStatus(ctx, status)

	if config.IsZedmanager {
		if config.SeparateDataPlane != ctx.separateDataPlane {
			errStr := fmt.Sprintf("Unsupported: Changing experimental data plane flag on the fly\n")

			status.PendingModify = false
			addError(ctx, status, "handleModify",
				errors.New(errStr))
			log.Printf("handleModify done for %s\n",
				config.DisplayName)
			return
		}
		olConfig := config.OverlayNetworkList[0]
		olStatus := status.OverlayNetworkList[0]
		olNum := 1
		olIfname := "dbo" + strconv.Itoa(olNum) + "x" +
			strconv.Itoa(appNum)
		// Assume there is no UUID for management overlay

		// Note: we ignore olConfig.AppMacAddr for IsMgmt

		// Update hosts
		hostsDirpath := globalRunDirname + "/hosts." + olIfname
		updateHostsConfiglet(hostsDirpath, olStatus.NameToEidList,
			olConfig.NameToEidList)

		// Default EID ipset
		updateEidIpsetConfiglet(olIfname, olStatus.NameToEidList,
			olConfig.NameToEidList)

		// Update ACLs
		err := updateACLConfiglet(olIfname, true, olStatus.ACLs,
			olConfig.ACLs, 6, "", "", 0, nil)
		if err != nil {
			addError(ctx, status, "updateACL", err)
		}
		status.PendingModify = false
		updateAppNetworkStatus(ctx, status)
		log.Printf("handleModify done for %s\n", config.DisplayName)
		return
	}

	newIpsets, staleIpsets, restartDnsmasq := updateAppInstanceIpsets(ctx,
		config.OverlayNetworkList,
		config.UnderlayNetworkList,
		status.OverlayNetworkList,
		status.UnderlayNetworkList)

	// Look for ACL and NametoEidList changes in overlay
	for i, olConfig := range config.OverlayNetworkList {
		olNum := i + 1
		if debug {
			log.Printf("handleModify olNum %d\n", olNum)
		}
		// Need to check that index exists
		if len(status.OverlayNetworkList) < olNum {
			log.Println("Missing status for overlay %d; can not modify\n",
				olNum)
			continue
		}
		olStatus := status.OverlayNetworkList[olNum-1]
		bridgeName := olStatus.Bridge
		olAddr1 := olStatus.BridgeIPAddr

		netconfig := lookupNetworkObjectConfig(ctx,
			olConfig.Network.String())
		// Update hosts
		// XXX doesn't handle a sharedBridge
		hostsDirpath := globalRunDirname + "/hosts." + bridgeName
		updateHostsConfiglet(hostsDirpath, olStatus.NameToEidList,
			olConfig.NameToEidList)

		// Default EID ipset
		// XXX shared with others
		updateEidIpsetConfiglet(bridgeName, olStatus.NameToEidList,
			olConfig.NameToEidList)

		netstatus := lookupNetworkObjectStatus(ctx,
			olConfig.Network.String())
		// Update ACLs
		if netstatus != nil {
			err := updateNetworkACLConfiglet(ctx, netstatus)
			if err != nil {
				addError(ctx, status, "updateNetworkACL", err)
			}
		} else {
			err := updateACLConfiglet(bridgeName, false, olStatus.ACLs,
				olConfig.ACLs, 6, olAddr1, "", 0, netconfig)
			if err != nil {
				addError(ctx, status, "updateACL", err)
			}
		}
		// XXX createDnsmasq assumes it can read this to get netstatus
		updateAppNetworkStatus(ctx, status)

		// updateAppInstanceIpsets told us whether there is a change
		// to the set of ipsets, and that requires restarting dnsmasq
		// XXX shared with others
		if restartDnsmasq {
			cfgFilename := "dnsmasq." + bridgeName + ".conf"
			cfgPathname := runDirname + "/" + cfgFilename
			EID := olConfig.EID
			stopDnsmasq(cfgFilename, false)
			//remove old dnsmasq configuration file
			os.Remove(cfgPathname)
			// XXX need to determine remaining ipsets. Inside function?
			createDnsmasqOverlayConfiglet(ctx, cfgPathname, bridgeName,
				olAddr1, EID.String(), olStatus.Mac, hostsDirpath,
				config.Key(), newIpsets,
				netconfig)
			startDnsmasq(cfgPathname, bridgeName)
		}

		additionalInfo := generateAdditionalInfo(*status, olConfig)

		// Update any signature changes
		// XXX should we check that EID didn't change?

		// Create LISP configlets for IID and EID/signature
		// XXX shared with others???
		updateLispConfiglet(lispRunDirname, false, olConfig.IID,
			olConfig.EID, olConfig.LispSignature,
			deviceNetworkStatus, bridgeName, bridgeName,
			additionalInfo, olConfig.LispServers, ctx.separateDataPlane)

	}
	// Look for ACL changes in underlay
	for i, ulConfig := range config.UnderlayNetworkList {
		ulNum := i + 1
		if debug {
			log.Printf("handleModify ulNum %d\n", ulNum)
		}
		// Need to check that index exists
		if len(status.UnderlayNetworkList) < ulNum {
			log.Println("Missing status for underlay %d; can not modify\n",
				ulNum)
			continue
		}
		ulStatus := status.UnderlayNetworkList[ulNum-1]
		bridgeName := ulStatus.Bridge
		ulAddr1 := ulStatus.BridgeIPAddr
		ulAddr2 := ulStatus.AssignedIPAddr

		netconfig := lookupNetworkObjectConfig(ctx,
			ulConfig.Network.String())

		// Update ACLs
		var sshPort uint
		if ulConfig.SshPortMap {
			sshPort = 8022 + 100*uint(appNum)
		}
		netstatus := lookupNetworkObjectStatus(ctx,
			ulConfig.Network.String())
		if netstatus != nil {
			err := updateNetworkACLConfiglet(ctx, netstatus)
			if err != nil {
				addError(ctx, status, "updateNetworkACL", err)
			}
		} else {
			err := updateACLConfiglet(bridgeName, false, ulStatus.ACLs,
				ulConfig.ACLs, 4, ulAddr1, ulAddr2, sshPort, netconfig)
			if err != nil {
				addError(ctx, status, "updateACL", err)
			}
		}
		// XXX createDnsmasq assumes it can read this to get netstatus
		updateAppNetworkStatus(ctx, status)

		if restartDnsmasq {
			//update underlay dnsmasq configuration
			hostsDirpath := globalRunDirname + "/hosts." + bridgeName
			cfgFilename := "dnsmasq." + bridgeName + ".conf"
			cfgPathname := runDirname + "/" + cfgFilename
			stopDnsmasq(cfgFilename, false)
			//remove old dnsmasq configuration file
			os.Remove(cfgPathname)
			// XXX need ipsets from all bn<N> users
			createDnsmasqUnderlayConfiglet(ctx, cfgPathname, bridgeName,
				ulAddr1, ulAddr2, ulStatus.Mac,
				hostsDirpath,
				config.Key(), newIpsets,
				netconfig)
			startDnsmasq(cfgPathname, bridgeName)
		}
	}

	// Remove stale ipsets
	// In case if there are any references to these ipsets from other
	// domUs, then the kernel would not remove them.
	// The ipset destroy command would just fail.
	for _, ipset := range staleIpsets {
		err := ipsetDestroy(fmt.Sprintf("ipv4.%s", ipset))
		if err != nil {
			log.Println("ipset destroy ipv4", ipset, err)
		}
		err = ipsetDestroy(fmt.Sprintf("ipv6.%s", ipset))
		if err != nil {
			log.Println("ipset destroy ipv6", ipset, err)
		}
	}

	// Write out what we modified to AppNetworkStatus
	status.OverlayNetworkList = make([]types.OverlayNetworkStatus,
		len(config.OverlayNetworkList))
	for i, _ := range config.OverlayNetworkList {
		status.OverlayNetworkList[i].OverlayNetworkConfig =
			config.OverlayNetworkList[i]
	}
	status.UnderlayNetworkList = make([]types.UnderlayNetworkStatus,
		len(config.UnderlayNetworkList))
	for i, _ := range config.UnderlayNetworkList {
		status.UnderlayNetworkList[i].UnderlayNetworkConfig =
			config.UnderlayNetworkList[i]
	}
	status.PendingModify = false
	updateAppNetworkStatus(ctx, status)
	log.Printf("handleModify done for %s\n", config.DisplayName)
}

func handleDelete(ctx *zedrouterContext, key string,
	status *types.AppNetworkStatus) {

	log.Printf("handleDelete(%v) for %s\n",
		status.UUIDandVersion, status.DisplayName)

	appNum := status.AppNum
	maxOlNum := status.OlNum
	maxUlNum := status.UlNum
	if debug {
		log.Printf("handleDelete appNum %d maxOlNum %d maxUlNum %d\n",
			appNum, maxOlNum, maxUlNum)
	}

	status.PendingDelete = true
	updateAppNetworkStatus(ctx, status)

	if status.IsZedmanager {
		if len(status.OverlayNetworkList) != 1 ||
			len(status.UnderlayNetworkList) != 0 {
			errStr := "Malformed IsZedmanager status; ignored"
			status.PendingDelete = false
			addError(ctx, status, "handleDelete",
				errors.New(errStr))
			log.Printf("handleDelete done for %s\n",
				status.DisplayName)
			return
		}
		// Remove global state for device
		deviceEID = net.IP{}
		deviceIID = 0
		additionalInfoDevice = nil

		olNum := 1
		olStatus := &status.OverlayNetworkList[0]
		olIfname := "dbo" + strconv.Itoa(olNum) + "x" +
			strconv.Itoa(appNum)
		// Assume there is no UUID for management overlay

		// Delete the address from loopback
		// Delete fd00::/8 route
		// Delete fe80::1 neighbor

		//    ip addr del ${EID}/128 dev ${olIfname}
		EID := status.OverlayNetworkList[0].EID
		addr, err := netlink.ParseAddr(EID.String() + "/128")
		if err != nil {
			errStr := fmt.Sprintf("ParseAddr %s failed: %s",
				EID, err)
			status.PendingDelete = false
			addError(ctx, status, "handleDelete",
				errors.New(errStr))
			log.Printf("handleDelete done for %s\n",
				status.DisplayName)
			return
		}
		attrs := netlink.NewLinkAttrs()
		attrs.Name = olIfname
		oLink := &netlink.Dummy{LinkAttrs: attrs}
		// XXX can we skip explicit deletes and just remove the oLink?
		if err := netlink.AddrDel(oLink, addr); err != nil {
			errStr := fmt.Sprintf("AddrDel %s failed: %s",
				EID, err)
			addError(ctx, status, "handleDelete",
				errors.New(errStr))
		}

		//    ip route del fd00::/8 via fe80::1 dev $intf
		index := oLink.Attrs().Index
		_, ipnet, err := net.ParseCIDR("fd00::/8")
		if err != nil {
			log.Fatal("ParseCIDR fd00::/8 failed:\n", err)
		}
		via := net.ParseIP("fe80::1")
		if via == nil {
			log.Fatal("ParseIP fe80::1 failed: ", err)
		}
		rt := netlink.Route{Dst: ipnet, LinkIndex: index, Gw: via}
		if err := netlink.RouteDel(&rt); err != nil {
			errStr := fmt.Sprintf("RouteDel fd00::/8 failed: %s",
				err)
			addError(ctx, status, "handleDelete",
				errors.New(errStr))
		}
		//    ip nei del fe80::1 lladdr 0:0:0:0:0:1 dev $intf
		neigh := netlink.Neigh{LinkIndex: index, IP: via}
		if err := netlink.NeighDel(&neigh); err != nil {
			errStr := fmt.Sprintf("NeighDel fe80::1 failed: %s",
				err)
			addError(ctx, status, "handleDelete",
				errors.New(errStr))
		}

		// Remove link and associated addresses
		netlink.LinkDel(oLink)

		// Delete overlay hosts file
		hostsDirpath := globalRunDirname + "/hosts." + olIfname
		deleteHostsConfiglet(hostsDirpath, true)

		// Default EID ipset
		deleteEidIpsetConfiglet(olIfname, true)

		// Delete ACLs
		err = deleteACLConfiglet(olIfname, true, olStatus.ACLs,
			6, "", "", 0, nil)
		if err != nil {
			addError(ctx, status, "deleteACL", err)
		}

		// Delete LISP configlets
		deleteLispConfiglet(lispRunDirname, true, olStatus.IID,
			olStatus.EID, deviceNetworkStatus, ctx.separateDataPlane)
	} else {
		// Delete everything for overlay
		for olNum := 1; olNum <= maxOlNum; olNum++ {
			if debug {
				log.Printf("handleDelete olNum %d\n", olNum)
			}
			// Need to check that index exists
			if len(status.OverlayNetworkList) < olNum {
				log.Println("Missing status for overlay %d; can not clean up\n",
					olNum)
				continue
			}

			olStatus := status.OverlayNetworkList[olNum-1]
			bridgeName := olStatus.Bridge
			olAddr1 := olStatus.BridgeIPAddr

			sharedBridge := true
			if !strings.HasPrefix(bridgeName, "bn") {
				sharedBridge = false
				log.Printf("Deleting bridge %s\n", bridgeName)
				attrs := netlink.NewLinkAttrs()
				attrs.Name = bridgeName
				oLink := &netlink.Bridge{LinkAttrs: attrs}
				// Remove link and associated addresses
				netlink.LinkDel(oLink)
			}
			netconfig := lookupNetworkObjectConfig(ctx,
				olStatus.Network.String())

			// XXX need IPv6 allocate/free to do same as for ulConfig
			// XXX createDnsmasq assumes it can read this to get netstatus
			updateAppNetworkStatus(ctx, status)

			// radvd cleanup
			// XXX not all of it; see dnsmasq below; if sharedBridge
			cfgFilename := "radvd." + bridgeName + ".conf"
			cfgPathname := runDirname + "/" + cfgFilename
			stopRadvd(cfgFilename, true)
			deleteRadvdConfiglet(cfgPathname)

			// dnsmasq cleanup
			// XXX not all of it - see ulStatus below
			cfgFilename = "dnsmasq." + bridgeName + ".conf"
			cfgPathname = runDirname + "/" + cfgFilename
			stopDnsmasq(cfgFilename, true)
			deleteDnsmasqConfiglet(cfgPathname)

			// Delete ACLs
			netstatus := lookupNetworkObjectStatus(ctx,
				olStatus.Network.String())
			if netstatus != nil {
				err := updateNetworkACLConfiglet(ctx, netstatus)
				if err != nil {
					addError(ctx, status, "updateNetworkACL", err)
				}
			} else {
				err := deleteACLConfiglet(bridgeName, false,
					olStatus.ACLs, 6, olAddr1, "", 0, netconfig)
				if err != nil {
					addError(ctx, status, "deleteACL", err)
				}
			}

			// Delete LISP configlets
			deleteLispConfiglet(lispRunDirname, false,
				olStatus.IID, olStatus.EID,
				deviceNetworkStatus,
				ctx.separateDataPlane)

			// Delete overlay hosts file or directory
			hostsDirpath := globalRunDirname + "/hosts." + bridgeName
			if sharedBridge {
				removeFromHostsConfiglet(hostsDirpath,
					status.DisplayName)
			} else {
				deleteHostsConfiglet(hostsDirpath, true)
			}
			// Default EID ipset
			// XXX not all of it
			deleteEidIpsetConfiglet(bridgeName, true)
		}

		// XXX check if any IIDs are now unreferenced and delete them
		// XXX requires looking at all of configDir and statusDir

		// Delete everything in underlay
		for ulNum := 1; ulNum <= maxUlNum; ulNum++ {
			if debug {
				log.Printf("handleDelete ulNum %d\n", ulNum)
			}
			// Need to check that index exists
			if len(status.UnderlayNetworkList) < ulNum {
				log.Println("Missing status for underlay %d; can not clean up\n",
					ulNum)
				continue
			}
			ulStatus := status.UnderlayNetworkList[ulNum-1]
			bridgeName := ulStatus.Bridge

			sharedBridge := true
			if !strings.HasPrefix(bridgeName, "bn") {
				sharedBridge = false
				log.Printf("Deleting bridge %s\n", bridgeName)
				attrs := netlink.NewLinkAttrs()
				attrs.Name = bridgeName
				uLink := &netlink.Bridge{LinkAttrs: attrs}
				// Remove link and associated addresses
				netlink.LinkDel(uLink)
			}
			netstatus := lookupNetworkObjectStatus(ctx,
				ulStatus.Network.String())

			doDelete := true
			if netstatus != nil {
				last, err := releaseIPv4(ctx, netstatus,
					ulStatus.BridgeMac)
				// XXX publish
				if err != nil {
					addError(ctx, status, "freeIPv4", err)
				}
				if !last {
					doDelete = false
				}
			}
			// XXX createDnsmasq assumes it can read this to get netstatus
			updateAppNetworkStatus(ctx, status)

			hostsDirpath := globalRunDirname + "/hosts." + bridgeName
			cfgFilename := "dnsmasq." + bridgeName + ".conf"
			cfgPathname := runDirname + "/" + cfgFilename

			netconfig := lookupNetworkObjectConfig(ctx,
				ulStatus.Network.String())
			if doDelete {
				// dnsmasq cleanup
				stopDnsmasq(cfgFilename, true)
				deleteDnsmasqConfiglet(cfgPathname)
			} else {
				// Update
				stopDnsmasq(cfgFilename, false)
				//remove old dnsmasq configuration file
				os.Remove(cfgPathname)
				// XXX Don't need to pass app-specific args
				// XXX need ipsets from all bn<N> users
				// XXX need to determine remaining ipsets. Inside function?
				// xxx NIL for now
				createDnsmasqUnderlayConfiglet(ctx, cfgPathname, bridgeName,
					"", "", ulStatus.Mac, hostsDirpath,
					"", []string{}, netconfig)
				startDnsmasq(cfgPathname, bridgeName)
			}

			// Delete ACLs
			var sshPort uint
			if ulStatus.SshPortMap {
				sshPort = 8022 + 100*uint(appNum)
			}
			ulAddr1 := ulStatus.BridgeIPAddr
			ulAddr2 := ulStatus.AssignedIPAddr

			if netstatus != nil {
				err := updateNetworkACLConfiglet(ctx, netstatus)
				if err != nil {
					addError(ctx, status, "updateNetworkACL", err)
				}
			} else {
				err := deleteACLConfiglet(bridgeName, false,
					ulStatus.ACLs, 4, ulAddr1, ulAddr2,
					sshPort, netconfig)
				if err != nil {
					addError(ctx, status, "deleteACL", err)
				}
			}
			// Delete hosts file or directory
			if sharedBridge {
				removeFromHostsConfiglet(hostsDirpath,
					status.DisplayName)
			} else {
				deleteHostsConfiglet(hostsDirpath, true)
			}
		}
	}
	status.PendingDelete = false
	updateAppNetworkStatus(ctx, status)

	// Write out what we modified to AppNetworkStatus aka delete
	removeAppNetworkStatus(ctx, status)

	appNumFree(status.UUIDandVersion.UUID)
	log.Printf("handleDelete done for %s\n", status.DisplayName)
}

func pkillUserArgs(userName string, match string, printOnError bool) {
	cmd := "pkill"
	args := []string{
		// XXX note that alpine does not support -u
		// XXX		"-u",
		// XXX		userName,
		"-f",
		match,
	}
	_, err := wrap.Command(cmd, args...).Output()
	if err != nil && printOnError {
		log.Printf("Command %v %v failed: %s\n", cmd, args, err)
	}
}<|MERGE_RESOLUTION|>--- conflicted
+++ resolved
@@ -63,11 +63,7 @@
 	manufacturerModel       string
 	subDeviceNetworkConfig  *pubsub.Subscription
 	pubDeviceNetworkStatus  *pubsub.Publication
-<<<<<<< HEAD
 	ready                   bool
-=======
-	ready			bool
->>>>>>> aa8bd4b1
 }
 
 var debug = false
