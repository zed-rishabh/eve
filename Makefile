# Copyright (c) 2018 Zededa, Inc.
# SPDX-License-Identifier: Apache-2.0
#
# Run make (with no arguments) to see help on what targets are available

GOVER ?= 1.9.1
GOMODULE=github.com/zededa/eve/pkg/pillar
GOTREE=$(CURDIR)/pkg/pillar

PATH := $(CURDIR)/build-tools/bin:$(PATH)

export CGO_ENABLED GOOS GOARCH PATH

# How large to we want the disk to be in Mb
MEDIA_SIZE=8192
IMG_FORMAT=qcow2
ROOTFS_FORMAT=squash

SSH_PORT := 2222

CONF_DIR=conf

USER         = $(shell id -u -n)
GROUP        = $(shell id -g -n)
UID          = $(shell id -u)
GID          = $(shell id -g)

EVE_TREE_TAG = $(shell git describe --abbrev=8 --always --dirty)

HOSTARCH:=$(shell uname -m)
# by default, take the host architecture as the target architecture, but can override with `make ZARCH=foo`
#    assuming that the toolchain supports it, of course...
ZARCH ?= $(HOSTARCH)
# warn if we are cross-compiling and track it
CROSS ?=
ifneq ($(HOSTARCH),$(ZARCH))
CROSS = 1
$(warning "WARNING: We are assembling a $(ZARCH) image on $(HOSTARCH). Things may break.")
endif
# canonicalized names for architecture
ifeq ($(ZARCH),aarch64)
        ZARCH=arm64
endif
ifeq ($(ZARCH),x86_64)
        ZARCH=amd64
endif

QEMU_SYSTEM_arm64:=qemu-system-aarch64
QEMU_SYSTEM_amd64:=qemu-system-x86_64
QEMU_SYSTEM=$(QEMU_SYSTEM_$(ZARCH))

# where we store outputs
DIST=$(CURDIR)/dist/$(ZARCH)

DOCKER_ARCH_TAG=$(ZARCH)

LIVE_IMG=$(DIST)/live
ROOTFS_IMG=$(DIST)/rootfs.img
TARGET_IMG=$(DIST)/target.img
INSTALLER_IMG=$(DIST)/installer
CONFIG_IMG=$(DIST)/config.img

BIOS_IMG=$(DIST)/bios/OVMF.fd
EFI_PART=$(DIST)/bios/EFI

QEMU_OPTS_arm64= -machine virt,gic_version=3 -machine virtualization=true -cpu cortex-a57 -machine type=virt
# -drive file=./bios/flash0.img,format=raw,if=pflash -drive file=./bios/flash1.img,format=raw,if=pflash
# [ -f bios/flash1.img ] || dd if=/dev/zero of=bios/flash1.img bs=1048576 count=64
QEMU_OPTS_amd64= -cpu SandyBridge
QEMU_OPTS_COMMON= -smbios type=1,serial=31415926 -m 4096 -smp 4 -display none -serial mon:stdio -bios $(BIOS_IMG) \
        -rtc base=utc,clock=rt \
        -nic user,id=eth0,net=192.168.1.0/24,dhcpstart=192.168.1.10,hostfwd=tcp::$(SSH_PORT)-:22 \
        -nic user,id=eth1,net=192.168.2.0/24,dhcpstart=192.168.2.10
QEMU_OPTS=$(QEMU_OPTS_COMMON) $(QEMU_OPTS_$(ZARCH))

GOOS=linux
CGO_ENABLED=1
GOBUILDER=eve-build-$(USER)

DOCKER_UNPACK= _() { C=`docker create $$1 fake` ; docker export $$C | tar -xf - $$2 ; docker rm $$C ; } ; _
DOCKER_GO = _() { mkdir -p $(CURDIR)/.go/src/$${3:-dummy} ;\
    docker run -it --rm -u $(USER) -w /go/src/$${3:-dummy} \
<<<<<<< HEAD
    -v $(CURDIR)/.go:/go -v $$2:/go/src/$${3:-dummy} -v $${4:-$(CURDIR)/.go/bin}:/go/bin -v $(CURDIR)/:/eve -v $${HOME}:/home/$(USER) \
=======
    -v $(CURDIR)/.go:/go -v $$2:/go/src/$${3:-dummy} -v $${4:-$(CURDIR)}:/go/bin -v $${HOME}:/home/$(USER) \
>>>>>>> 44b51ef4
    -e GOOS -e GOARCH -e CGO_ENABLED -e BUILD=local $(GOBUILDER) bash --noprofile --norc -c "$$1" ; } ; _

PARSE_PKGS=$(if $(strip $(EVE_HASH)),EVE_HASH=)$(EVE_HASH) DOCKER_ARCH_TAG=$(DOCKER_ARCH_TAG) ./tools/parse-pkgs.sh
LINUXKIT=$(CURDIR)/build-tools/bin/linuxkit
LINUXKIT_OPTS=--disable-content-trust $(if $(strip $(EVE_HASH)),--hash) $(EVE_HASH) $(if $(strip $(EVE_REL)),--release) $(EVE_REL) $(FORCE_BUILD)
LINUXKIT_PKG_TARGET=build
RESCAN_DEPS=FORCE
FORCE_BUILD=--force

ifeq ($(LINUXKIT_PKG_TARGET),push)
  EVE_REL:=$(shell git describe --always | grep -E '[0-9]*\.[0-9]*\.[0-9]*' || echo snapshot)
  ifneq ($(EVE_REL),snapshot)
    EVE_HASH:=$(EVE_REL)
    EVE_REL:=$(shell [ "`git tag | grep -E '[0-9]*\.[0-9]*\.[0-9]*' | sort -t. -n -k1,1 -k2,2 -k3,3 | tail -1`" = $(EVE_HASH) ] && echo latest)
  endif
endif

# We are currently filtering out a few packages from bulk builds
# since they are not getting published in Docker HUB
PKGS=$(shell ls -d pkg/* | grep -Ev "eve|test-microsvcs|u-boot")


# Top-level targets

.PHONY: run pkgs help build-tools live rootfs config installer live

all: help

build-tools: $(LINUXKIT)
	@echo Done building $<

pkgs: RESCAN_DEPS=
pkgs: FORCE_BUILD=
pkgs: build-tools $(PKGS)
	@echo Done building packages

$(EFI_PART): $(LINUXKIT) | $(DIST)/bios
	cd $| ; $(DOCKER_UNPACK) $(shell $(LINUXKIT) pkg show-tag pkg/grub)-$(DOCKER_ARCH_TAG) EFI
	(echo "set root=(hd0)" ; echo "chainloader /EFI/BOOT/BOOTX64.EFI" ; echo boot) > $@/BOOT/grub.cfg

$(BIOS_IMG): $(LINUXKIT) | $(DIST)/bios
	cd $| ; $(DOCKER_UNPACK) $(shell $(LINUXKIT) pkg show-tag pkg/uefi)-$(DOCKER_ARCH_TAG) OVMF.fd

# run-installer
#
# This creates an image equivalent to live.img (called target.img)
# through the installer. It's the long road to live.img. Good for
# testing.
#
# -machine dumpdtb=virt.dtb 
#
run-installer-iso: $(BIOS_IMG)
	qemu-img create -f ${IMG_FORMAT} $(TARGET_IMG) ${MEDIA_SIZE}M
	$(QEMU_SYSTEM) $(QEMU_OPTS) -drive file=$(TARGET_IMG),format=$(IMG_FORMAT) -cdrom $(INSTALLER_IMG).iso -boot d

run-installer-raw: $(BIOS_IMG)
	qemu-img create -f ${IMG_FORMAT} $(TARGET_IMG) ${MEDIA_SIZE}M
	$(QEMU_SYSTEM) $(QEMU_OPTS) -drive file=$(TARGET_IMG),format=$(IMG_FORMAT) -drive file=$(INSTALLER_IMG).raw,format=raw

run-live run: $(BIOS_IMG)
	$(QEMU_SYSTEM) $(QEMU_OPTS) -drive file=$(LIVE_IMG).img,format=$(IMG_FORMAT)

run-target: $(BIOS_IMG)
	$(QEMU_SYSTEM) $(QEMU_OPTS) -drive file=$(TARGET_IMG),format=$(IMG_FORMAT)

run-rootfs: $(BIOS_IMG) $(EFI_PART)
	$(QEMU_SYSTEM) $(QEMU_OPTS) -drive file=$(ROOTFS_IMG),format=raw -drive file=fat:rw:$(EFI_PART)/..,format=raw 

run-grub: $(BIOS_IMG) $(EFI_PART)
	$(QEMU_SYSTEM) $(QEMU_OPTS) -drive file=fat:rw:$(EFI_PART)/..,format=raw

# ensure the dist directory exists
$(DIST) $(DIST)/bios:
	mkdir -p $@

# convenience targets - so you can do `make config` instead of `make dist/config.img`, and `make installer` instead of `make dist/amd64/installer.img
config: $(CONFIG_IMG)
rootfs: $(ROOTFS_IMG)
live: $(LIVE_IMG).img
installer: $(INSTALLER_IMG).raw
installer-iso: $(INSTALLER_IMG).iso

$(CONFIG_IMG): conf/server conf/onboard.cert.pem conf/wpa_supplicant.conf conf/authorized_keys conf/ | $(DIST)
	./tools/makeconfig.sh $(CONF_DIR) $@

$(ROOTFS_IMG): images/rootfs.yml | $(DIST)
	./tools/makerootfs.sh $< $(ROOTFS_FORMAT) $@
	@[ $$(wc -c < "$@") -gt $$(( 250 * 1024 * 1024 )) ] && \
          echo "ERROR: size of $@ is greater than 250MB (bigger than allocated partition)" && exit 1 || :

$(LIVE_IMG).img: $(LIVE_IMG).$(IMG_FORMAT) | $(DIST)
	@rm -f $@ >/dev/null 2>&1 || :
	ln -s $(notdir $<) $@

$(LIVE_IMG).qcow2: $(LIVE_IMG).raw | $(DIST)
	qemu-img convert -c -f raw -O qcow2 $< $@
	rm $<

$(LIVE_IMG).raw: $(ROOTFS_IMG) $(CONFIG_IMG) | $(DIST)
	tar -C $(DIST) -c $(notdir $^) | ./tools/makeflash.sh -C ${MEDIA_SIZE} $@

$(ROOTFS_IMG)_installer.img: images/installer.yml $(ROOTFS_IMG) $(CONFIG_IMG) | $(DIST)
	./tools/makerootfs.sh $< $(ROOTFS_FORMAT) $@
	@[ $$(wc -c < "$@") -gt $$(( 300 * 1024 * 1024 )) ] && \
          echo "ERROR: size of $@ is greater than 300MB (bigger than allocated partition)" && exit 1 || :

$(INSTALLER_IMG).raw: $(ROOTFS_IMG)_installer.img $(CONFIG_IMG) | $(DIST)
	tar -C $(DIST) -c $(notdir $^) | ./tools/makeflash.sh -C 350 $@ "efi imga conf_win"
	rm $(ROOTFS_IMG)_installer.img

$(INSTALLER_IMG).iso: images/installer.yml $(ROOTFS_IMG) $(CONFIG_IMG) | $(DIST)
	./tools/makeiso.sh $< $@

eve: Makefile $(BIOS_IMG) $(CONFIG_IMG) $(INSTALLER_IMG).iso $(INSTALLER_IMG).raw $(ROOTFS_IMG) $(LIVE_IMG).img images/rootfs.yml images/installer.yml
	cp pkg/eve/* Makefile images/rootfs.yml images/installer.yml $(DIST)
	$(LINUXKIT) pkg $(LINUXKIT_PKG_TARGET) --hash-path $(CURDIR) $(LINUXKIT_OPTS) $(DIST)
<<<<<<< HEAD
=======

proto-%: $(GOBUILDER)
	$(DOCKER_GO) "protoc -I/eve/api/zconfig --$*_out=/$*/src /eve/api/zconfig/*.proto &&\
                      [ $* = python ] && mv /python/src/* /eve" $(GOTREE) $(GOMODULE)
	$(DOCKER_GO) "protoc -I/eve/api/zmet --$*_out=/$*/src /eve/api/zmet/*.proto &&\
	              [ $* = python ] && mv /python/src/* /eve" $(GOTREE) $(GOMODULE)
>>>>>>> 44b51ef4

release:
	@function bail() { echo "ERROR: $$@" ; exit 1 ; } ;\
	 X=`echo $(VERSION) | cut -s -d. -f1` ; Y=`echo $(VERSION) | cut -s -d. -f2` ; Z=`echo $(VERSION) | cut -s -d. -f3` ;\
	 [ -z "$$X" -o -z "$$Y" -o -z "$$Z" ] && bail "VERSION missing (or incorrect). Re-run as: make VERSION=x.y.z $@" ;\
	 (git fetch && [ `git diff origin/master..master | wc -l` -eq 0 ]) || bail "origin/master is different from master" ;\
	 if git checkout $$X.$$Y 2>/dev/null ; then \
	    git merge origin/master ;\
	 else \
	    git checkout master -b $$X.$$Y && echo zedcloud.zededa.net > conf/server &&\
	    git commit -m"Setting default server to prod" conf/server ;\
	 fi || bail "Can't create $$X.$$Y branch" ;\
	 git tag -a -m"Release $$X.$$Y.$$Z" $$X.$$Y.$$Z &&\
	 echo "Done tagging $$X.$$Y.$$Z release. Check the branch with git log and then run" &&\
	 echo "  git push origin $$X.$$Y $$X.$$Y.$$Z"

shell: $(GOBUILDER)
<<<<<<< HEAD
	@$(DOCKER_GO) bash $(GOTREE) $(GOMODULE)
=======
	$(DOCKER_GO) bash $(GOTREE) $(GOMODULE) $(CURDIR)
>>>>>>> 44b51ef4

#
# Utility targets in support of our Dockerized build infrastrucutre
#
$(LINUXKIT): CGO_ENABLED=0
$(LINUXKIT): GOOS=$(shell uname -s | tr '[A-Z]' '[a-z]')
$(LINUXKIT): $(CURDIR)/build-tools/src/linuxkit/Gopkg.lock $(CURDIR)/build-tools/bin/manifest-tool
	@$(DOCKER_GO) "go build -ldflags '-X version.GitCommit=$(EVE_TREE_TAG)' -o /go/bin/linuxkit \
                          vendor/github.com/linuxkit/linuxkit/src/cmd/linuxkit" $(dir $<) / $(dir $@)
$(CURDIR)/build-tools/bin/manifest-tool: $(CURDIR)/build-tools/src/manifest-tool/Gopkg.lock
	@$(DOCKER_GO) "go build -ldflags '-X main.gitCommit=$(EVE_TREE_TAG)' -o /go/bin/manifest-tool \
                          vendor/github.com/estesp/manifest-tool" $(dir $<) / $(dir $@)
$(GOBUILDER):
ifneq ($(BUILD),local)
	@echo "Creating go builder image for user $(USER)"
	@docker build --build-arg GOVER=$(GOVER) --build-arg USER=$(USER) --build-arg GROUP=$(GROUP) \
                      --build-arg UID=$(UID) --build-arg GID=$(GID) -t $@ build-tools/src/scripts >/dev/null
<<<<<<< HEAD
	@echo "$@ docker container is ready to use"
=======
>>>>>>> 44b51ef4
endif

#
# Common, generalized rules
#
%.yml: %.yml.in build-tools $(RESCAN_DEPS)
	@$(PARSE_PKGS) $< > $@

%/Dockerfile: %/Dockerfile.in build-tools $(RESCAN_DEPS)
	@$(PARSE_PKGS) $< > $@

pkg/%: pkg/%/Dockerfile build-tools $(RESCAN_DEPS)
	@$(LINUXKIT) pkg $(LINUXKIT_PKG_TARGET) $(LINUXKIT_OPTS) $@

%-show-tag:
	@$(LINUXKIT) pkg show-tag pkg/$*

%Gopkg.lock: %Gopkg.toml | $(GOBUILDER)
	@$(DOCKER_GO) "dep ensure -update $(GODEP_NAME)" $(dir $@)
	@echo Done updating $@

.PHONY: FORCE
FORCE:

help:
	@echo "EVE is Edge Virtualization Engine"
	@echo
	@echo "This Makefile automates commons tasks of building and running"
	@echo "  * EVE"
	@echo "  * Installer of EVE"
	@echo "  * linuxkit command line tools"
	@echo "We currently support two platforms: x86_64 and aarch64. There is"
	@echo "even rudimentary support for cross-compiling that can be triggered"
	@echo "by forcing a particular architecture via adding ZARCH=[x86_64|aarch64]"
	@echo "to the make's command line. You can also run in a cross- way since"
	@echo "all the execution is done via qemu."
	@echo
	@echo "Commonly used maitenance and development targets:"
	@echo "   release        prepare branch for a release (VERSION=x.y.z required)"
	@echo "   shell          drop into docker container setup for Go development"
	@echo
	@echo "Commonly used build targets:"
	@echo "   build-tools    builds linuxkit and manifest-tool utilities under build-tools/bin"
	@echo "   config         builds a bundle with initial EVE configs"
	@echo "   pkgs           builds all EVE packages"
	@echo "   pkg/XXX        builds XXX EVE package"
	@echo "   rootfs         builds EVE rootfs image (upload it to the cloud as BaseImage)"
	@echo "   live           builds a full disk image of EVE which can be function as a virtual device"
	@echo "   installer      builds raw disk installer image (to be installed on bootable media)"
	@echo "   installer-iso  builds an ISO installers image (to be installed on bootable media)"
	@echo
	@echo "Commonly used run targets (note they don't automatically rebuild images they run):"
	@echo "   run-live          runs a full fledged virtual device on qemu (as close as it gets to actual h/w)"
	@echo "   run-rootfs        runs a rootfs.img (limited usefulness e.g. quick test before cloud upload)"
	@echo "   run-grub          runs our copy of GRUB bootloader and nothing else (very limited usefulness)"
	@echo "   run-installer-iso runs installer.iso (via qemu) and 'installs' EVE into (initially blank) target.img"
	@echo "   run-installer-raw runs installer.raw (via qemu) and 'installs' EVE into (initially blank) target.img"
	@echo "   run-target        runs a full fledged virtual device on qemu from target.img (similar to run-live)"
	@echo
	@echo "make run is currently an alias for make run-live"
	@echo<|MERGE_RESOLUTION|>--- conflicted
+++ resolved
@@ -80,11 +80,7 @@
 DOCKER_UNPACK= _() { C=`docker create $$1 fake` ; docker export $$C | tar -xf - $$2 ; docker rm $$C ; } ; _
 DOCKER_GO = _() { mkdir -p $(CURDIR)/.go/src/$${3:-dummy} ;\
     docker run -it --rm -u $(USER) -w /go/src/$${3:-dummy} \
-<<<<<<< HEAD
     -v $(CURDIR)/.go:/go -v $$2:/go/src/$${3:-dummy} -v $${4:-$(CURDIR)/.go/bin}:/go/bin -v $(CURDIR)/:/eve -v $${HOME}:/home/$(USER) \
-=======
-    -v $(CURDIR)/.go:/go -v $$2:/go/src/$${3:-dummy} -v $${4:-$(CURDIR)}:/go/bin -v $${HOME}:/home/$(USER) \
->>>>>>> 44b51ef4
     -e GOOS -e GOARCH -e CGO_ENABLED -e BUILD=local $(GOBUILDER) bash --noprofile --norc -c "$$1" ; } ; _
 
 PARSE_PKGS=$(if $(strip $(EVE_HASH)),EVE_HASH=)$(EVE_HASH) DOCKER_ARCH_TAG=$(DOCKER_ARCH_TAG) ./tools/parse-pkgs.sh
@@ -201,15 +197,11 @@
 eve: Makefile $(BIOS_IMG) $(CONFIG_IMG) $(INSTALLER_IMG).iso $(INSTALLER_IMG).raw $(ROOTFS_IMG) $(LIVE_IMG).img images/rootfs.yml images/installer.yml
 	cp pkg/eve/* Makefile images/rootfs.yml images/installer.yml $(DIST)
 	$(LINUXKIT) pkg $(LINUXKIT_PKG_TARGET) --hash-path $(CURDIR) $(LINUXKIT_OPTS) $(DIST)
-<<<<<<< HEAD
-=======
-
+
+proto-%: PROTO_OUT=$(subst /python/src,/eve,/$*/src)
 proto-%: $(GOBUILDER)
-	$(DOCKER_GO) "protoc -I/eve/api/zconfig --$*_out=/$*/src /eve/api/zconfig/*.proto &&\
-                      [ $* = python ] && mv /python/src/* /eve" $(GOTREE) $(GOMODULE)
-	$(DOCKER_GO) "protoc -I/eve/api/zmet --$*_out=/$*/src /eve/api/zmet/*.proto &&\
-	              [ $* = python ] && mv /python/src/* /eve" $(GOTREE) $(GOMODULE)
->>>>>>> 44b51ef4
+	$(DOCKER_GO) "protoc -I/eve/api/zconfig --$*_out=$(PROTO_OUT) /eve/api/zconfig/*.proto" $(GOTREE) $(GOMODULE)
+	$(DOCKER_GO) "protoc -I/eve/api/zmet --$*_out=$(PROTO_OUT) /eve/api/zmet/*.proto" $(GOTREE) $(GOMODULE)
 
 release:
 	@function bail() { echo "ERROR: $$@" ; exit 1 ; } ;\
@@ -227,11 +219,7 @@
 	 echo "  git push origin $$X.$$Y $$X.$$Y.$$Z"
 
 shell: $(GOBUILDER)
-<<<<<<< HEAD
 	@$(DOCKER_GO) bash $(GOTREE) $(GOMODULE)
-=======
-	$(DOCKER_GO) bash $(GOTREE) $(GOMODULE) $(CURDIR)
->>>>>>> 44b51ef4
 
 #
 # Utility targets in support of our Dockerized build infrastrucutre
@@ -249,10 +237,7 @@
 	@echo "Creating go builder image for user $(USER)"
 	@docker build --build-arg GOVER=$(GOVER) --build-arg USER=$(USER) --build-arg GROUP=$(GROUP) \
                       --build-arg UID=$(UID) --build-arg GID=$(GID) -t $@ build-tools/src/scripts >/dev/null
-<<<<<<< HEAD
 	@echo "$@ docker container is ready to use"
-=======
->>>>>>> 44b51ef4
 endif
 
 #
