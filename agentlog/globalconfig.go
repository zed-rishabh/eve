// Copyright (c) 2018 Zededa, Inc.
// All rights reserved.

// Code to dynamically be able to change settings such as debug flags and
// log levels in running agents.
// Intention is to also use the GlobalConfig for state we need to save across
// reboots

package agentlog

import (
	"encoding/json"
	log "github.com/sirupsen/logrus"
	"github.com/zededa/go-provision/pubsub"
)

type perAgentSettings struct {
	LogLevel       string // What we log to files
	RemoteLogLevel string // What we log to zedcloud
}

// Agents subscribe to this info
type GlobalConfig struct {
	// "default" or agentName is the index to the map
	AgentSettings map[string]perAgentSettings

	// Any future globals such as timers we want to save across reboot
}

// Returns (value, ok)
func GetLogLevel(sub *pubsub.Subscription, agentName string) (string, bool) {
	m, err := sub.Get("global")
	if err != nil {
		log.Infof("GetLogLevel failed %s\n", err)
		return "", false
	}
	gc := CastGlobalConfig(m)
	// Do we have an entry for this agent?
	as, ok := gc.AgentSettings[agentName]
	if ok {
		return as.LogLevel, true
	}
	// Do we have a default entry?
	as, ok = gc.AgentSettings["default"]
	if ok {
		return as.LogLevel, true
	}
	return "", false
}

// Returns (value, ok)
func GetRemoteLogLevel(sub *pubsub.Subscription, agentName string) (string, bool) {
	m, err := sub.Get("global")
	if err != nil {
		log.Infof("GetRemoteLogLevel failed %s\n", err)
		return "", false
	}
	gc := CastGlobalConfig(m)
	// Do we have an entry for this agent?
	as, ok := gc.AgentSettings[agentName]
	if ok {
		return as.RemoteLogLevel, true
	}
	// Do we have a default entry?
	as, ok = gc.AgentSettings["default"]
	if ok {
		return as.RemoteLogLevel, true
	}
	return "", false
}

// Update LogLevel setting based on GlobalConfig and debugOverride
// Return debug bool
func HandleGlobalConfig(sub *pubsub.Subscription, agentName string,
	debugOverride bool) bool {

	log.Infof("HandleGlobalConfig(%s, %v)\n", agentName, debugOverride)
	level := log.InfoLevel
	debug := false
	if debugOverride {
		debug = true
		level = log.DebugLevel
	} else if loglevel, ok := GetLogLevel(sub, agentName); ok {
		l, err := log.ParseLevel(loglevel)
		if err != nil {
			log.Errorf("ParseLevel %s failed: %s\n", loglevel, err)
		} else if !debugOverride {
			level = l
			log.Infof("handleGlobalConfigModify: level %v\n",
				level)
		}
		if level == log.DebugLevel {
			debug = true
		}
	}
	log.SetLevel(level)
	return debug
}

func CastGlobalConfig(in interface{}) GlobalConfig {
	b, err := json.Marshal(in)
	if err != nil {
		log.Fatal(err, "json Marshal in CastGlobalConfig")
	}
	var output GlobalConfig
	if err := json.Unmarshal(b, &output); err != nil {
		// XXX file can be edited by hand
<<<<<<< HEAD
		log.Error(err, "json Unmarshal in CastGlobalConfig")
=======
		log.Print(err, "json Unmarshal in CastGlobalConfig")
>>>>>>> 574b9c24
	}
	return output
}<|MERGE_RESOLUTION|>--- conflicted
+++ resolved
@@ -104,12 +104,8 @@
 	}
 	var output GlobalConfig
 	if err := json.Unmarshal(b, &output); err != nil {
-		// XXX file can be edited by hand
-<<<<<<< HEAD
+		// File can be edited by hand. Don't Fatal
 		log.Error(err, "json Unmarshal in CastGlobalConfig")
-=======
-		log.Print(err, "json Unmarshal in CastGlobalConfig")
->>>>>>> 574b9c24
 	}
 	return output
 }