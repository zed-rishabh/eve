--- conflicted
+++ resolved
@@ -61,7 +61,7 @@
 
 	dCtx = ctx
 
-    handleInit()
+	handleInit()
 
 	// schedule the periodic timers
 	triggerLatestCert()
@@ -237,7 +237,7 @@
 			&types.DownloaderStatus{},
 			handleImageCreate,
 			handleImageModify,
-			handleImageDelete)
+			handleImageDelete, nil)
 	}
 }
 
@@ -263,7 +263,7 @@
 			&types.DownloaderStatus{},
 			handleLatestCertObjCreate,
 			handleLatestCertObjModify,
-			handleLatestConfigObjDelete)
+			handleLatestConfigObjDelete, nil)
 	}
 }
 
@@ -290,7 +290,7 @@
 			&types.DownloaderStatus{},
 			handleLatestConfigObjCreate,
 			handleLatestConfigObjModify,
-			handleLatestConfigObjDelete)
+			handleLatestConfigObjDelete, nil)
 	}
 }
 
@@ -317,7 +317,7 @@
 			&types.DownloaderStatus{},
 			handleCertObjCreate,
 			handleCertObjModify,
-			handleCertObjDelete)
+			handleCertObjDelete, nil)
 	}
 }
 
@@ -345,7 +345,7 @@
 			&types.DownloaderStatus{},
 			handleConfigObjCreate,
 			handleConfigObjModify,
-			handleConfigObjDelete)
+			handleConfigObjDelete, nil)
 	}
 }
 
@@ -1170,7 +1170,6 @@
 
 func urlToFilename(url string) string {
 
-<<<<<<< HEAD
 	var safename string
 
 	if (url != "") {
@@ -1178,18 +1177,6 @@
 		for _, name := range names {
 			safename = name
 		}
-=======
-	fileChanges := make(chan string)
-	go watch.WatchConfigStatus(configDirname, statusDirname, fileChanges)
-	for {
-		change := <-fileChanges
-		watch.HandleConfigStatusEvent(change,
-			configDirname, statusDirname,
-			&types.DownloaderConfig{},
-			&types.DownloaderStatus{},
-			handleCreate, handleModify,
-			handleDelete, nil)
->>>>>>> 997eff9e
 	}
 
         return safename
